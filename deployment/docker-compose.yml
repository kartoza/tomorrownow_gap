--- conflicted
+++ resolved
@@ -8,7 +8,6 @@
   backups-data:
   data-volume:
   redis-data:
-  plumber-data:
 
 x-common-django:
   &default-common-django
@@ -17,11 +16,6 @@
     - .env
   volumes:
     - static-data:/home/web/static
-<<<<<<< HEAD
-    - media-data:/home/web/media
-    - plumber-data:/home/web/plumber_data
-=======
->>>>>>> fe1db709
   restart: on-failure
 
 services:
@@ -96,9 +90,6 @@
       dockerfile: deployment/plumber/Dockerfile
     env_file:
       - .env
-    volumes:
-      - plumber-data:/home/web/plumber_data
-      - media-data:/home/web/media
     links:
       - db
       - redis