# coding=utf-8
"""
Tomorrow Now GAP.

.. note:: SPW Analytics main function.
"""

import datetime
<<<<<<< HEAD
from duckdb import df
import numpy as np
import pandas as pd
import matplotlib.pyplot as plt
import pytz
=======
import numpy as np
import pandas as pd
import matplotlib.pyplot as plt
>>>>>>> 29350a3e

from analytics.spw import fetch_spw_data, read_spw_geoparquet_by_farm_group
from analytics.farmers import read_excel_stats, read_excel_farmers
from analytics.dcas import (
    read_dcas_geoparquet,
    read_dcas_error_log_file,
    calculate_gdd
)
from analytics.fixtures import SPW_MESSAGE_DICT


def compare_spw_stats():
    """Main function to compare SPW statistics."""
    date = datetime.date(2025, 3, 27)
    # spw_date = date
    spw_date = datetime.date(2025, 3, 25)
    sheet_name = '27th_March'

    farmer_df = read_excel_stats(sheet_name)
    print(f'Length of Farmer List: {len(farmer_df)}')

    df = fetch_spw_data(spw_date, farmer_df)

    # calculate percentage of differences
    total_diff = df['is_diff'].sum()
    total_rows = len(df)
    percentage_diff = (total_diff / total_rows) * 100 if total_rows > 0 else 0
    if total_diff > 0:
        print('⚠️', end=' ')
    else:
        print('✅', end=' ')
    print(f' Percentage of differences: {percentage_diff:.2f}%')
    
    display_columns = ['date', 'farm_unique_id', 'farmer_id', 'signal', 'sent_signal', 'SPWTopMessage', 'SPWDescription', 'is_diff']
    if total_diff > 0:
        print('Differences found in the data:')
        print(df[df['is_diff'] == 1][display_columns].head(10))
    else:
        print(df[display_columns].head())

    print('Data fetched and processed successfully.')

    # Add DCAS columns
    dcas_df = read_dcas_geoparquet(date, farmer_df['farmer_id'].tolist())
    
    # Merge DCAS data with SPW data if available
    if not dcas_df.empty:
        dcas_select_columns = [
            'farm_unique_id', 'planting_date', 'crop',
            'message', 'message_2', 'message_3', 'message_4', 'message_5'
        ]
        dcas_df = dcas_df[dcas_select_columns]
        # convert farm_unique_id to string for merging
        dcas_df['farm_unique_id'] = dcas_df['farm_unique_id'].astype(str)
        df = df.merge(dcas_df, on='farm_unique_id', how='left')
        print('Merged DCAS data with SPW data.')

    # remove time from date column
    df['date'] = df['date'].dt.date
    # rename columns for clarity
    df.rename(columns={
        'SPWTopMessage': 'SentSPWTopMessage',
        'SPWDescription': 'SentSPWDescription'
    }, inplace=True)
    # store the output dataframe to excel
    output_columns = [
        'date', 'farmer_id', 'farm_group', 'signal', 'sent_signal',
        'SentSPWTopMessage', 'SentSPWDescription', 'is_diff',
        'last_2_days', 'last_4_days', 'today_tomorrow', 'too_wet_indicator'
    ]
    if not dcas_df.empty:
        output_columns.extend([
            'planting_date', 'crop',
            'message', 'message_2', 'message_3', 'message_4', 'message_5'
        ])
    output_file = f'output/SPW_ANALYTICS_OUTPUT_{date.isoformat()}.xlsx'
    df[output_columns].to_excel(output_file, index=False)
    print(f'Output saved to {output_file}')


def pull_spw_data(date):
    """Main function to pull SPW data."""
    farmer_df = read_excel_farmers()
    farmer_df = farmer_df[['farmer_id', 'gps_latitude', 'gps_longitude']]
    print(f'Length of Farmer List: {len(farmer_df)}')

    df = fetch_spw_data(date, farmer_df)

    # rename farm_unique_id to farmer_id
    print(f'Length of SPW Data: {len(df)}')

    # Add columns SPWTopMessage and SPWDescription
    df['SPWTopMessage'] = df['signal'].map(lambda x: SPW_MESSAGE_DICT.get(x, {}).get('message', ''))
    df['SPWDescription'] = df['signal'].map(lambda x: SPW_MESSAGE_DICT.get(x, {}).get('description', ''))

    # pull DCAS data
    dcas_df = read_dcas_geoparquet(date, farmer_df['farmer_id'].tolist())
    dcas_columns = [
        'farm_unique_id', 'planting_date', 'crop',
        'message', 'message_2', 'message_3', 'message_4', 'message_5'
    ]
    if dcas_df.empty:
        # initialize DCAS columns if no data is found
        for col in dcas_columns:
            if col == 'farm_unique_id':
                continue
            df[col] = None
    else:
        # convert farm_unique_id to string for merging
        dcas_df['farm_unique_id'] = dcas_df['farm_unique_id'].astype(str)
        dcas_df = dcas_df[dcas_columns]
        df = df.merge(dcas_df, left_on='farmer_id', right_on='farm_unique_id', how='left')
        print('Merged DCAS data with SPW data.')

    print(df.columns)
    # remove time from date column
    df['date'] = df['date'].dt.date

    # store the output dataframe to excel
    output_columns = [
        'date', 'farmer_id', 'farm_group', 'signal',  'SPWTopMessage', 'SPWDescription',
        'last_2_days', 'last_4_days', 'today_tomorrow', 'too_wet_indicator',
        'planting_date', 'crop',
        'message', 'message_2', 'message_3', 'message_4', 'message_5'
    ]

    # save the output dataframe to excel
    output_file = f'output/SPW_DATA_OUTPUT_{date.isoformat()}.xlsx'
    df[output_columns].to_excel(output_file, index=False)
    print(f'Output saved to {output_file}')


def extract_farms():
    """Extract farms from SPW data."""
    date = datetime.date(2025, 4, 30)
    farm_groups = [
        'KALRO',
        'Laikipia Trial Site',
        'Meru Trial Site',
        'Regen organics pilot',
        'Trial site 1',
        'Trial site 2'
    ]

    for farm_group in farm_groups:
        print(f'Processing farm group: {farm_group}')
        df = read_spw_geoparquet_by_farm_group(date, farm_group)
        if df.empty:
            print(f'No data found for farm group: {farm_group}')
            continue
        
        # convert farm_unique_id to string for merging
        df['farm_unique_id'] = df['farm_unique_id'].astype(str)
        
        # store the output dataframe to excel
        print(f'Length of SPW Data for farm group {farm_group}: {len(df)}')
        # rename columns for clarity
        df.rename(columns={
            'farm_unique_id': 'FarmerID',
            'farm_group': 'FarmGroup',
            'latitude': 'Latitude',
            'longitude': 'Longitude'
        }, inplace=True)
        output_file = f'output/SPW_FARM_GROUP_{farm_group}.xlsx'
        output_columns = [
            'FarmerID', 'FarmGroup', 'Latitude', 'Longitude',
        ]
        df[output_columns].to_excel(output_file, index=False)
        print(f'Output saved to {output_file}')


def plot_spw_data(date):
    """Plot SPW data."""
    farmer_df = read_excel_farmers()
    farmer_df = farmer_df[['farmer_id', 'gps_latitude', 'gps_longitude']]
    print(f'Length of Farmer List: {len(farmer_df)}')

    spw_df = fetch_spw_data(date, farmer_df)

    # rename farm_unique_id to farmer_id
    print(f'Length of SPW Data: {len(spw_df)}')
    # create spw_signal column with value:
    # 1 if signal has 'Plant NOW' in it,
    # 0 if signal has 'Do NOT plant' in it,
    spw_df['spw_signal'] = spw_df['signal'].apply(lambda x: 1 if 'Plant NOW' in x else 0)
    spw_df['spw_signal'] = spw_df['spw_signal'].astype(int)
    print(spw_df.columns)

    # export to excel for debugging
    spw_df.to_excel(f'output/SPW_DATA_PLOT_{date.isoformat()}.xlsx', index=False)

    print(str('spw_signal'),np.nansum(spw_df['spw_signal']))
    # plot the spw_signal column
    plt.scatter(spw_df['gps_longitude'], spw_df['gps_latitude'], c=spw_df['spw_signal'].values)
    plt.title(f"SPW Signal Plot - {date.isoformat()}")
    plt.show()


def plot_spw_with_tamsat(date):
    """Plot SPW data with TAMSAT.
    
    Notes:
        - Tamsat spw csv file should be in the output folder with name SPW_KALRO_<date>.csv
        - SPW data should be in the output folder with name SPW_DATA_PLOT_<date>.xlsx
    """
    print(f'Plotting SPW data with TAMSAT for date: {date.isoformat()}')
    spw_file_path = f'output/SPW_DATA_PLOT_{date.isoformat()}.xlsx'
    tamsat_file_path = f'output/SPW_KALRO_{date.isoformat()}.csv'

    spw_df = pd.read_excel(spw_file_path)
    # Rename gps_longitude and gps_latitude to Longitude and Latitude
    spw_df.rename(columns={'gps_longitude': 'Longitude', 'gps_latitude': 'Latitude'}, inplace=True)
    tamsat_df = pd.read_csv(tamsat_file_path)

    # Print stats
    print('--- SPW Data Stats ---')
    print(f'SPW Data Length: {len(spw_df)}')
    print('spw_signal',np.nansum(spw_df['spw_signal']))
    print('--- TAMSAT Data Stats ---')
    print(f'TAMSAT Data Length: {len(tamsat_df)}')
    tamsat_spw_cols = [
        'spw_20', 'spw_40', 'spw_60',
        'sm_25', 'sm_50', 'sm_70'
    ]
    for col in tamsat_spw_cols:
        if col not in tamsat_df.columns:
            print(f'Column {col} not found in TAMSAT data.')
            continue
        print(f'{col}: {np.nansum(tamsat_df[col])}')

    # Create a figure with 3 row, 3 columns of subplots
    fig, axes = plt.subplots(3, 3, figsize=(15, 12), sharex=True, sharey=True)

    # construct array of df
    dfs = []
    for col in tamsat_spw_cols:
        if col not in tamsat_df.columns:
            print(f'Column {col} not found in TAMSAT data.')
            continue
        # create a new dataframe with spw_signal and the tamsat column
        temp_df = tamsat_df[['Longitude', 'Latitude', col]].copy()
        # rename col to 'spw_signal'
        temp_df.rename(columns={col: 'spw_signal'}, inplace=True)
        dfs.append(temp_df)
    # append the spw_df with spw_signal column
    dfs.append(spw_df)

    # Flatten axes into a 1D list so we can loop easily
    axes_list = axes.ravel()
    for i in range(9):  # total 9 subplot slots
        if i < len(dfs):
            df = dfs[i]
            axes_list[i].scatter(
                df['Longitude'],
                df['Latitude'],
                c=df['spw_signal'].values
            )
            axes_list[i].set_title(tamsat_spw_cols[i] if i < len(tamsat_spw_cols) else 'KTZ')
            axes_list[i].set_xlabel("Longitude")
            axes_list[i].set_ylabel("Latitude")
        else:
            # Hide unused subplots
            axes_list[i].axis('off')

    fig.suptitle(f"SPW Data - {date.isoformat()}", fontsize=16)
    plt.tight_layout()
    plt.show()


<<<<<<< HEAD
def extract_dcas_error_log():
    """Extract DCAS error log."""
    date = datetime.date(2025, 7, 30)
    input_file = 'input/DCAS_Error_File 20250725.csv'
    dcas_error_df = read_dcas_error_log_file(input_file)

    print(dcas_error_df.head())
    farmer_ids = dcas_error_df['FarmerId'].unique().tolist()
    print(f'Number of unique farmer IDs in DCAS error log: {len(farmer_ids)}')
    dcas_df = read_dcas_geoparquet(date, farmer_ids)

    # add growth_stage col
    dcas_df['diff'] = 0
    for index, row in dcas_df.iterrows():
        in_row = dcas_error_df[
            (dcas_error_df['FarmerId'] == row['farm_unique_id']) &
            (dcas_error_df['crop'] == row['crop'])
        ]
        if not in_row.empty:
            growthStage = in_row['growthStage'].values[0]
            dcas_df.at[index, 'growth_stage_in'] = growthStage
            dcas_df.at[index, 'diff'] = 1 if growthStage != row['growth_stage'] else 0
        # else:
        #     print(f'⚠️ No growth stage found for farm_unique_id: {row["farm_unique_id"]} and crop: {row["crop"]}')

    # filter out dcas_df where growth_stage_in is not null
    dcas_df = dcas_df[dcas_df['growth_stage_in'].notnull()]
    print(f'Length of DCAS Data after filtering: {len(dcas_df)} - {len(dcas_error_df)}')
    # total diff
    total_diff = dcas_df['diff'].sum()
    print(f'Total differences found: {total_diff}')

    # write the dcas_df to excel
    dcas_df.to_excel(f'output/DCAS_DATA_{date.isoformat()}.xlsx', index=False)

    # count growth_stage values
    growth_stage_counts = dcas_df['growth_stage'].value_counts()
    print('Growth Stage Counts:')
    for stage, count in growth_stage_counts.items():
        print(f'{stage}: {count}')

def extract_dcas_gdd():
    """Extract DCAS GDD data."""
    SAMPLE_NUMBER = 10
    date = datetime.date(2025, 7, 30)
    grid_ref_file = 'output/grids.xlsx'
    grid_df = pd.read_excel(grid_ref_file)
    print(f'Grid columns: {grid_df.columns}')

    input_file = 'output/DCAS_DATA_2025-07-30.xlsx'
    dcas_df = pd.read_excel(input_file)
    print(f'DCAS Data Length: {len(dcas_df)}')
    print(f'DCAS Data Columns: {dcas_df.columns}')

    # Step 1: Pick one random row per unique grid_unique_id
    unique_grids = dcas_df.groupby('grid_unique_id').sample(n=1)
    n_unique = dcas_df['grid_unique_id'].nunique()
    print(f'Number of unique grid_unique_id: {n_unique}')
    n_pick = min(SAMPLE_NUMBER, n_unique)

    # result_df = unique_grids.sample(n=n_pick)

    farmer_ids_picked = [
        'uuid:c63e2d42-ef02-4d99-9b47-06c9dd5d0939',
        'uuid:19f1f033-d5f9-425b-b9ac-84a19ad7eca0',
        'uuid:862ecafb-145c-4c3c-8405-1cbf0b30df9e'
    ]
    result_df = dcas_df[dcas_df['farm_unique_id'].isin(farmer_ids_picked)]

    # Convert epoch planting_date_epoch column to date column
    if 'planting_date' not in result_df.columns:
        result_df['planting_date'] = pd.to_datetime(
            result_df['planting_date_epoch'],
            unit='s'
        ).dt.date

    # Add grid_lat and grid_lon columns
    result_df['grid_lat'] = np.nan
    result_df['grid_lon'] = np.nan

    # Step 2: Merge with grid_df to get lat and lon
    not_found_count = 0
    for index, row in result_df.iterrows():
        grid_id = row['grid_unique_id']
        grid_row = grid_df[grid_df['unique_id'] == grid_id]
        if not grid_row.empty:
            result_df.at[index, 'grid_lat'] = grid_row['lat'].values[0]
            result_df.at[index, 'grid_lon'] = grid_row['lon'].values[0]
        else:
            not_found_count += 1
            print(f'⚠️ Grid ID {grid_id} not found in grid_df.')

    if not_found_count == 0:
        print('✅ All grid_unique_id found in grid_df.')

    select_columns = [
        'farm_unique_id',
        'planting_date',
        'crop',
        'grid_unique_id',
        'grid_lat',
        'grid_lon',
        'growth_stage',
        'total_gdd'
    ]
    print(result_df[select_columns].head())

    # Step 3: Calculate GDD for each farm
    for index, row in result_df.iterrows():
        lat = row['grid_lat']
        lon = row['grid_lon']
        planting_date = row['planting_date']
        if isinstance(planting_date, datetime.date):
            planting_date = datetime.datetime.combine(planting_date, datetime.time.min, tzinfo=pytz.UTC)
        current_date = datetime.datetime(
            date.year, date.month, date.day, 0, 0, 0, tzinfo=pytz.UTC
        )
        crop = row['crop']

        gdd, df = calculate_gdd(lat, lon, planting_date, current_date, crop)
        # add some columns
        df['farmer_id'] = row['farm_unique_id']
        df['grid_id'] = row['grid_unique_id']
        df['lat'] = row['grid_lat']
        df['lon'] = row['grid_lon']
        df['planting_date'] = planting_date.date()
        df['crop'] = crop

        result_df.at[index, 'gdd_calc'] = gdd

        # Step 4: Save the result to an Excel file
        output_file = f'output/gdd/DCAS_GDD_{row["farm_unique_id"]}_{date.isoformat()}.xlsx'
        df.to_excel(output_file, index=False)
        print(f'GDD data saved to {output_file}')

    # Also save result_df to an Excel file
    result_output_file = f'output/DCAS_GDD_RESULT_{date.isoformat()}.xlsx'
    result_df.to_excel(result_output_file, index=False)
    print(f'Result data saved to {result_output_file}')


=======
>>>>>>> 29350a3e
if __name__ == "__main__":
    start_date = datetime.date(2025, 4, 30)
    # end_date = datetime.date(2025, 4, 25)
    # current_date = start_date
    # while current_date <= end_date:
    #     print(f'Processing date: {current_date}')
    #     pull_spw_data(current_date)
    #     current_date += datetime.timedelta(days=1)

<<<<<<< HEAD
    # plot_spw_with_tamsat(start_date)
    # extract_dcas_error_log()

    # farm_id = '12345'
    # lat = 1.26728
    # lon = 35.336
    # planting_date = datetime.datetime(2025, 4, 20, 0, 0, 0, tzinfo=pytz.UTC)
    # current_date = datetime.datetime(2025, 7, 25, 0, 0, 0, tzinfo=pytz.UTC)
    # crop = 'Maize_Mid'
    # gdd, df = calculate_gdd(lat, lon, planting_date, current_date, crop)
    # print(f'Calculated GDD: {gdd}')
    # print(df.tail())
    # # extract to excel
    # df.to_excel(f'output/GDD_DATA_{farm_id}.xlsx', index=False)
    # print(f'GDD data saved to output/GDD_DATA_{farm_id}.xlsx')
    extract_dcas_gdd()
=======
    plot_spw_with_tamsat(start_date)
>>>>>>> 29350a3e
<|MERGE_RESOLUTION|>--- conflicted
+++ resolved
@@ -6,17 +6,10 @@
 """
 
 import datetime
-<<<<<<< HEAD
-from duckdb import df
 import numpy as np
 import pandas as pd
 import matplotlib.pyplot as plt
 import pytz
-=======
-import numpy as np
-import pandas as pd
-import matplotlib.pyplot as plt
->>>>>>> 29350a3e
 
 from analytics.spw import fetch_spw_data, read_spw_geoparquet_by_farm_group
 from analytics.farmers import read_excel_stats, read_excel_farmers
@@ -286,7 +279,6 @@
     plt.show()
 
 
-<<<<<<< HEAD
 def extract_dcas_error_log():
     """Extract DCAS error log."""
     date = datetime.date(2025, 7, 30)
@@ -328,6 +320,7 @@
     for stage, count in growth_stage_counts.items():
         print(f'{stage}: {count}')
 
+
 def extract_dcas_gdd():
     """Extract DCAS GDD data."""
     SAMPLE_NUMBER = 10
@@ -428,8 +421,6 @@
     print(f'Result data saved to {result_output_file}')
 
 
-=======
->>>>>>> 29350a3e
 if __name__ == "__main__":
     start_date = datetime.date(2025, 4, 30)
     # end_date = datetime.date(2025, 4, 25)
@@ -439,7 +430,6 @@
     #     pull_spw_data(current_date)
     #     current_date += datetime.timedelta(days=1)
 
-<<<<<<< HEAD
     # plot_spw_with_tamsat(start_date)
     # extract_dcas_error_log()
 
@@ -455,7 +445,4 @@
     # # extract to excel
     # df.to_excel(f'output/GDD_DATA_{farm_id}.xlsx', index=False)
     # print(f'GDD data saved to output/GDD_DATA_{farm_id}.xlsx')
-    extract_dcas_gdd()
-=======
-    plot_spw_with_tamsat(start_date)
->>>>>>> 29350a3e
+    extract_dcas_gdd()