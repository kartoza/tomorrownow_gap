--- conflicted
+++ resolved
@@ -367,14 +367,7 @@
         self.assertEqual(
             CropInsightRequest.objects.count(), 1
         )
-<<<<<<< HEAD
-        self.assertEqual(mock_generate_spw.call_count, 3)
-=======
-
-        # Called by 5 farms
         self.assertEqual(mock_generate_spw.call_count, 5)
-        mock_generate_report.assert_called_once()
->>>>>>> c4894fae
 
     def test_email_send(self):
         """Test email send when report created."""
