# coding=utf-8
"""
Tomorrow Now GAP.

.. note:: Farm SPW Generator.
"""

from datetime import date, datetime, timedelta

import pytz
from django.db import transaction

from gap.models.crop_insight import (
    FarmSuitablePlantingWindowSignal, FarmShortTermForecast,
    FarmShortTermForecastData
)
from gap.models.farm import Farm
from spw.generator.main import (
    calculate_from_point, calculate_from_polygon, VAR_MAPPING_REVERSE,
    calculate_from_point_attrs
)


class CropInsightFarmGenerator:
    """Insight Farm Generator."""

    def __init__(self, farm: Farm, requested_date=date.today()):
        """Init Generator."""
        self.farm = farm
        self.today = requested_date
        self.tomorrow = self.today + timedelta(days=1)
        self.attributes = calculate_from_point_attrs()

<<<<<<< HEAD
    def generate_spw(self):
        """Generate spw.

        Do atomic because need all data to be saved.
        """
        with transaction.atomic():
            self._generate_spw()

    def _generate_spw(self):
        """Generate Farm SPW."""
        # Check already being generated, no regenereated!
        if FarmSuitablePlantingWindowSignal.objects.filter(
                farm=self.farm,
                generated_date=self.today
        ).first():
            return

        # Generate the spw
        generated = False
        retry = 1
        while not generated:
            print('Generating Farm SPW...')
            try:
                output, historical_dict = calculate_from_point(
                    self.farm.geometry
                )
                generated = True
            except Exception as e:
                # When error, retry until 3 times
                # If it is 3 times, raise the error
                if retry >= 3:
                    raise e
                retry += 1

=======
    def save_spw(self, signal, farm: Farm):
        """Save spw data."""
>>>>>>> c4894fae
        # Save SPW
        FarmSuitablePlantingWindowSignal.objects.update_or_create(
            farm=farm,
            generated_date=self.today,
            defaults={
                'signal': signal
            }
        )

    def save_shortterm_forecast(self, historical_dict, farm: Farm):
        """Save spw data."""
        # Save the short term forecast
        for k, v in historical_dict.items():
            _date = datetime.strptime(v['date'], "%Y-%m-%d")
            _date = _date.replace(tzinfo=pytz.UTC)
            if self.tomorrow <= _date.date():
                for attr_name, val in v.items():
                    try:
                        attr = self.attributes.filter(
                            attribute__variable_name=VAR_MAPPING_REVERSE[
                                attr_name
                            ]
                        ).first()
                        if attr:
                            c, _ = FarmShortTermForecast.objects.get_or_create(
                                farm=farm,
                                forecast_date=self.today
                            )
                            FarmShortTermForecastData.objects.update_or_create(
                                forecast=c,
                                value_date=_date,
                                dataset_attribute=attr,
                                defaults={
                                    'value': val
                                }
                            )
                    except KeyError:
                        pass

    def generate_spw(self):
        """Generate Farm SPW."""
        # Check already being generated, no regenereated!
        if FarmSuitablePlantingWindowSignal.objects.filter(
                farm=self.farm,
                generated_date=self.today
        ).first():
            return

        # Generate the spw
        generated = False
        retry = 1
        while not generated:
            print('Generating Farm SPW...')
            try:
                if self.farm.grid:
                    output, historical_dict = calculate_from_polygon(
                        self.farm.grid.geometry
                    )
                else:
                    output, historical_dict = calculate_from_point(
                        self.farm.geometry
                    )
                generated = True
            except Exception as e:
                # When error, retry until 3 times
                # If it is 3 times, raise the error
                if retry >= 3:
                    raise e
                retry += 1

        # TODO:
        #  This will deprecated after we save shorterm
        #  forecast using Zarr per grid
        # Save to all farm that has same grid
        farms = [self.farm]
        if self.farm.grid:
            farms = Farm.objects.filter(grid=self.farm.grid)

        for farm in farms:
            self.save_spw(output.data.goNoGo, farm)
            self.save_shortterm_forecast(historical_dict, farm)<|MERGE_RESOLUTION|>--- conflicted
+++ resolved
@@ -31,45 +31,8 @@
         self.tomorrow = self.today + timedelta(days=1)
         self.attributes = calculate_from_point_attrs()
 
-<<<<<<< HEAD
-    def generate_spw(self):
-        """Generate spw.
-
-        Do atomic because need all data to be saved.
-        """
-        with transaction.atomic():
-            self._generate_spw()
-
-    def _generate_spw(self):
-        """Generate Farm SPW."""
-        # Check already being generated, no regenereated!
-        if FarmSuitablePlantingWindowSignal.objects.filter(
-                farm=self.farm,
-                generated_date=self.today
-        ).first():
-            return
-
-        # Generate the spw
-        generated = False
-        retry = 1
-        while not generated:
-            print('Generating Farm SPW...')
-            try:
-                output, historical_dict = calculate_from_point(
-                    self.farm.geometry
-                )
-                generated = True
-            except Exception as e:
-                # When error, retry until 3 times
-                # If it is 3 times, raise the error
-                if retry >= 3:
-                    raise e
-                retry += 1
-
-=======
     def save_spw(self, signal, farm: Farm):
         """Save spw data."""
->>>>>>> c4894fae
         # Save SPW
         FarmSuitablePlantingWindowSignal.objects.update_or_create(
             farm=farm,
@@ -110,6 +73,14 @@
                         pass
 
     def generate_spw(self):
+        """Generate spw.
+
+        Do atomic because need all data to be saved.
+        """
+        with transaction.atomic():
+            self._generate_spw()
+
+    def _generate_spw(self):
         """Generate Farm SPW."""
         # Check already being generated, no regenereated!
         if FarmSuitablePlantingWindowSignal.objects.filter(
