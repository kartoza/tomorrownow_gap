--- conflicted
+++ resolved
@@ -11,13 +11,8 @@
 from gap.models import (
     DataSourceFile
 )
-from gap.utils.reader import DatasetVariable
 from gap.utils.netcdf import (
-<<<<<<< HEAD
-    NetCDFProvider, CBAM_VARIABLES, SALIENT_VARIABLES
-=======
     NetCDFProvider
->>>>>>> 3489d645
 )
 from gap.tasks.netcdf_sync import (
     sync_by_dataset,
@@ -30,59 +25,6 @@
 )
 
 
-<<<<<<< HEAD
-class TestInitializeProvider(TestCase):
-    """Unit test for initialize_provider functions."""
-
-    def test_initialize_provider_cbam(self):
-        """Test initialize CBAM provider."""
-        provider, dataset = initialize_provider('CBAM')
-
-        self.assertEqual(provider.name, 'CBAM')
-        self.assertEqual(dataset.name, 'CBAM Climate Reanalysis')
-        self.assertEqual(dataset.type.name, 'Climate Reanalysis')
-        self.assertEqual(dataset.type.type, CastType.HISTORICAL)
-        self.assertEqual(dataset.time_step, DatasetTimeStep.DAILY)
-        self.assertEqual(dataset.store_type, DatasetStore.NETCDF)
-
-    def test_initialize_provider_salient(self):
-        """Test initialize salient provider."""
-        provider, dataset = initialize_provider('Salient')
-
-        self.assertEqual(provider.name, 'Salient')
-        self.assertEqual(dataset.name, 'Salient Seasonal Forecast')
-        self.assertEqual(dataset.type.name, 'Seasonal Forecast')
-        self.assertEqual(dataset.type.type, CastType.FORECAST)
-        self.assertEqual(dataset.time_step, DatasetTimeStep.DAILY)
-        self.assertEqual(dataset.store_type, DatasetStore.NETCDF)
-
-
-class TestInitializeProviderVariables(TestCase):
-    """Unit test for initialize_provider_variables function."""
-
-    def test_initialize_provider_variables(self):
-        """Test initialize_provider_variables function."""
-        dataset = DatasetFactory(name=NetCDFProvider.CBAM)
-        variables = {
-            'temperature': DatasetVariable(
-                'Temperature', 'Temperature in Celsius', 'Celsius')
-        }
-        initialize_provider_variables(dataset, variables)
-        self.assertTrue(Unit.objects.filter(name='Celsius').exists())
-        self.assertTrue(Attribute.objects.filter(
-            name='Temperature',
-            unit__name='Celsius'
-        ).exists())
-        self.assertTrue(DatasetAttribute.objects.filter(
-            dataset=dataset,
-            attribute__name='Temperature',
-            source='temperature',
-            source_unit__name='Celsius'
-        ).exists())
-
-
-=======
->>>>>>> 3489d645
 class TestSyncByDataset(TestCase):
     """Unit test for sync_by_dataset function."""
 
