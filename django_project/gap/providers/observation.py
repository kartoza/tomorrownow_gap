--- conflicted
+++ resolved
@@ -6,20 +6,15 @@
 """
 
 from datetime import datetime
-<<<<<<< HEAD
 import numpy as np
 import pandas as pd
 import xarray as xr
 import tempfile
 from django.contrib.gis.geos import Polygon, Point
 from django.contrib.gis.db.models.functions import Distance
-=======
-from typing import List
-
-from django.contrib.gis.db.models.functions import Distance
-from django.contrib.gis.geos import Polygon, Point
+from typing import List, Tuple
+
 from rest_framework.exceptions import ValidationError
->>>>>>> 48543329
 
 from gap.models import (
     Dataset,
@@ -184,8 +179,7 @@
             self, dataset: Dataset, attributes: List[DatasetAttribute],
             location_input: DatasetReaderInput, start_date: datetime,
             end_date: datetime,
-            altitudes: (float, float) = None
-
+            altitudes: Tuple[float, float] = None
     ) -> None:
         """Initialize ObservationDatasetReader class.
 
@@ -280,8 +274,8 @@
 
     def get_measurements(self, start_date: datetime, end_date: datetime):
         """Return measurements data."""
-        nearest_stations = self.get_nearest_stations()
-        if nearest_stations is None:
+        self.nearest_stations = self.get_nearest_stations()
+        if self.nearest_stations is None:
             return
         return Measurement.objects.select_related(
             'dataset_attribute', 'dataset_attribute__attribute',
@@ -290,7 +284,7 @@
             date_time__gte=start_date,
             date_time__lte=end_date,
             dataset_attribute__in=self.attributes,
-            station__in=nearest_stations
+            station__in=self.nearest_stations
         ).order_by('date_time', 'station', 'dataset_attribute')
 
     def read_historical_data(self, start_date: datetime, end_date: datetime):
@@ -345,15 +339,10 @@
                 measurement.dataset_attribute.attribute.variable_name
             ] = measurement.value
         self.results.append(
-<<<<<<< HEAD
-            DatasetTimelineValue(iter_dt, dt_loc_val, iter_loc))
-        self.nearest_stations = nearest_stations
-=======
             DatasetTimelineValue(
                 iter_dt, dt_loc_val, iter_loc, iter_alt
             )
         )
->>>>>>> 48543329
 
     def get_data_values(self) -> DatasetReaderValue:
         """Fetch data values from dataset.
