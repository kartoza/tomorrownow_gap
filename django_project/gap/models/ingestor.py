# coding=utf-8
"""
Tomorrow Now GAP.

.. note:: Models
"""

import tempfile

from django.conf import settings
from django.contrib.auth import get_user_model
from django.db import models
from django.utils import timezone

from gap.models.dataset import DataSourceFile

User = get_user_model()


def ingestor_file_path(instance, filename):
    """Return upload path for Ingestor files."""
    return f'{settings.STORAGE_DIR_PREFIX}ingestors/{filename}'


class IngestorType:
    """Ingestor type."""

    TAHMO = 'Tahmo'
    FARM = 'Farm'
    CBAM = 'CBAM'
    SALIENT = 'Salient'
    TOMORROWIO = 'Tomorrow.io'
<<<<<<< HEAD
    GRID = 'Grid'
=======
    ARABLE = 'Arable'
>>>>>>> 05471ef6


class IngestorSessionStatus:
    """Ingestor status."""

    PENDING = 'PENDING'
    RUNNING = 'RUNNING'
    SUCCESS = 'SUCCESS'
    FAILED = 'FAILED'
    CANCELLED = 'CANCELLED'


class BaseSession(models.Model):
    """Base class for Collector and Ingestor Session."""

    class Meta:  # noqa: D106
        abstract = True

    ingestor_type = models.CharField(
        default=IngestorType.TAHMO,
        choices=(
            (IngestorType.TAHMO, IngestorType.TAHMO),
            (IngestorType.FARM, IngestorType.FARM),
            (IngestorType.CBAM, IngestorType.CBAM),
            (IngestorType.SALIENT, IngestorType.SALIENT),
            (IngestorType.TOMORROWIO, IngestorType.TOMORROWIO),
<<<<<<< HEAD
            (IngestorType.GRID, IngestorType.GRID),
=======
            (IngestorType.ARABLE, IngestorType.ARABLE),
>>>>>>> 05471ef6
        ),
        max_length=512
    )
    status = models.CharField(
        default=IngestorSessionStatus.PENDING,
        choices=(
            (IngestorSessionStatus.PENDING, IngestorSessionStatus.PENDING),
            (IngestorSessionStatus.RUNNING, IngestorSessionStatus.RUNNING),
            (IngestorSessionStatus.SUCCESS, IngestorSessionStatus.SUCCESS),
            (IngestorSessionStatus.FAILED, IngestorSessionStatus.FAILED),
            (
                IngestorSessionStatus.CANCELLED,
                IngestorSessionStatus.CANCELLED
            ),
        ),
        max_length=512
    )
    notes = models.TextField(
        blank=True, null=True
    )
    run_at = models.DateTimeField(
        auto_now_add=True
    )
    end_at = models.DateTimeField(
        blank=True, null=True
    )
    additional_config = models.JSONField(blank=True, default=dict, null=True)
    is_cancelled = models.BooleanField(default=False)

    def _pre_run(self):
        self.status = IngestorSessionStatus.RUNNING
        self.run_at = timezone.now()
        self.notes = None
        self.end_at = None
        self.save()


class CollectorSession(BaseSession):
    """Class representing data collection session."""

    dataset_files = models.ManyToManyField(DataSourceFile, blank=True)

    def _run(self, working_dir):
        """Run the collector session."""
        from gap.ingestor.cbam import CBAMCollector
        from gap.ingestor.salient import SalientCollector

        ingestor = None
        if self.ingestor_type == IngestorType.CBAM:
            ingestor = CBAMCollector(self, working_dir)
        elif self.ingestor_type == IngestorType.SALIENT:
            ingestor = SalientCollector(self, working_dir)

        if ingestor:
            ingestor.run()

    def run(self):
        """Run the collector session."""
        try:
            self._pre_run()
            with tempfile.TemporaryDirectory() as working_dir:
                self._run(working_dir)
                self.status = (
                    IngestorSessionStatus.SUCCESS if
                    not self.is_cancelled else
                    IngestorSessionStatus.CANCELLED
                )
        except Exception as e:
            self.status = IngestorSessionStatus.FAILED
            self.notes = f'{e}'

        self.end_at = timezone.now()
        self.save()

    def __str__(self) -> str:
        return f'{self.id}-{self.ingestor_type}-{self.status}'


class IngestorSession(BaseSession):
    """Ingestor Session model.

    Attributes:
        ingestor_type (str): Ingestor type.
    """

    file = models.FileField(
        upload_to=ingestor_file_path,
        null=True, blank=True
    )

    collectors = models.ManyToManyField(CollectorSession, blank=True)

    def __init__(self, *args, trigger_task=True, **kwargs):
        """Initialize IngestorSession class."""
        super().__init__(*args, **kwargs)
        # Set the temporary attribute
        self._trigger_task = trigger_task

    def save(self, *args, **kwargs):
        """Override ingestor save."""
        from gap.tasks import run_ingestor_session  # noqa
        created = self.pk is None
        super(IngestorSession, self).save(*args, **kwargs)
        if created and self._trigger_task:
            run_ingestor_session.delay(self.id)

    def _run(self, working_dir):
        """Run the ingestor session."""
        from gap.ingestor.tahmo import TahmoIngestor
        from gap.ingestor.farm import FarmIngestor
        from gap.ingestor.cbam import CBAMIngestor
        from gap.ingestor.salient import SalientIngestor
<<<<<<< HEAD
        from gap.ingestor.grid import GridIngestor
=======
        from gap.ingestor.arable import ArableIngestor
>>>>>>> 05471ef6

        ingestor = None
        if self.ingestor_type == IngestorType.TAHMO:
            ingestor = TahmoIngestor
        elif self.ingestor_type == IngestorType.FARM:
            ingestor = FarmIngestor
        elif self.ingestor_type == IngestorType.CBAM:
            ingestor = CBAMIngestor
        elif self.ingestor_type == IngestorType.SALIENT:
<<<<<<< HEAD
            ingestor = SalientIngestor(self, working_dir)
        elif self.ingestor_type == IngestorType.GRID:
            ingestor = GridIngestor(self, working_dir)
=======
            ingestor = SalientIngestor
        elif self.ingestor_type == IngestorType.ARABLE:
            ingestor = ArableIngestor
>>>>>>> 05471ef6

        if ingestor:
            ingestor(self, working_dir).run()
        else:
            raise Exception(
                f'No Ingestor class for {self.ingestor_type}'
            )

    def run(self):
        """Run the ingestor session."""
        self._pre_run()
        try:
            with tempfile.TemporaryDirectory() as working_dir:
                self._run(working_dir)
                self.status = (
                    IngestorSessionStatus.SUCCESS if
                    not self.is_cancelled else
                    IngestorSessionStatus.CANCELLED
                )
        except Exception as e:
            self.status = IngestorSessionStatus.FAILED
            self.notes = f'{e}'

        self.end_at = timezone.now()
        self.save()


class IngestorSessionProgress(models.Model):
    """Ingestor Session Progress model."""

    session = models.ForeignKey(
        IngestorSession, on_delete=models.CASCADE
    )
    filename = models.TextField()
    status = models.CharField(
        default=IngestorSessionStatus.RUNNING,
        choices=(
            (IngestorSessionStatus.RUNNING, IngestorSessionStatus.RUNNING),
            (IngestorSessionStatus.SUCCESS, IngestorSessionStatus.SUCCESS),
            (IngestorSessionStatus.FAILED, IngestorSessionStatus.FAILED),
        ),
        max_length=512
    )
    row_count = models.IntegerField()
    notes = models.TextField(
        blank=True, null=True
    )<|MERGE_RESOLUTION|>--- conflicted
+++ resolved
@@ -30,11 +30,8 @@
     CBAM = 'CBAM'
     SALIENT = 'Salient'
     TOMORROWIO = 'Tomorrow.io'
-<<<<<<< HEAD
+    ARABLE = 'Arable'
     GRID = 'Grid'
-=======
-    ARABLE = 'Arable'
->>>>>>> 05471ef6
 
 
 class IngestorSessionStatus:
@@ -61,11 +58,8 @@
             (IngestorType.CBAM, IngestorType.CBAM),
             (IngestorType.SALIENT, IngestorType.SALIENT),
             (IngestorType.TOMORROWIO, IngestorType.TOMORROWIO),
-<<<<<<< HEAD
+            (IngestorType.ARABLE, IngestorType.ARABLE),
             (IngestorType.GRID, IngestorType.GRID),
-=======
-            (IngestorType.ARABLE, IngestorType.ARABLE),
->>>>>>> 05471ef6
         ),
         max_length=512
     )
@@ -178,11 +172,8 @@
         from gap.ingestor.farm import FarmIngestor
         from gap.ingestor.cbam import CBAMIngestor
         from gap.ingestor.salient import SalientIngestor
-<<<<<<< HEAD
         from gap.ingestor.grid import GridIngestor
-=======
         from gap.ingestor.arable import ArableIngestor
->>>>>>> 05471ef6
 
         ingestor = None
         if self.ingestor_type == IngestorType.TAHMO:
@@ -192,15 +183,11 @@
         elif self.ingestor_type == IngestorType.CBAM:
             ingestor = CBAMIngestor
         elif self.ingestor_type == IngestorType.SALIENT:
-<<<<<<< HEAD
-            ingestor = SalientIngestor(self, working_dir)
-        elif self.ingestor_type == IngestorType.GRID:
-            ingestor = GridIngestor(self, working_dir)
-=======
             ingestor = SalientIngestor
         elif self.ingestor_type == IngestorType.ARABLE:
             ingestor = ArableIngestor
->>>>>>> 05471ef6
+        elif self.ingestor_type == IngestorType.GRID:
+            ingestor = GridIngestor
 
         if ingestor:
             ingestor(self, working_dir).run()
