--- conflicted
+++ resolved
@@ -7,14 +7,9 @@
 from django.contrib import admin
 
 from .models import (
-<<<<<<< HEAD
-    Attribute, Country, Provider, Measurement, Station,
-    IngestorSession, IngestorSessionProgress,
-    Dataset, DatasetAttribute, NetCDFFile, DatasetType, Unit
-=======
     Attribute, Country, Provider, Measurement, Station, IngestorSession,
-    Dataset, DatasetAttribute, DataSourceFile, DatasetType, Unit
->>>>>>> b75e9adc
+    IngestorSessionProgress, Dataset, DatasetAttribute, DataSourceFile,
+    DatasetType, Unit
 )
 
 
