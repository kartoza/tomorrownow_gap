# coding=utf-8
"""
Tomorrow Now GAP.

.. note:: Admins
"""

from gap.admin.crop_insight import *
from gap.admin.farm import *
<<<<<<< HEAD
from gap.admin.main import *
from gap.admin.preferences import *
=======
from gap.admin.lookup import *
from gap.admin.main import *
>>>>>>> c515266b
<|MERGE_RESOLUTION|>--- conflicted
+++ resolved
@@ -7,10 +7,6 @@
 
 from gap.admin.crop_insight import *
 from gap.admin.farm import *
-<<<<<<< HEAD
-from gap.admin.main import *
-from gap.admin.preferences import *
-=======
 from gap.admin.lookup import *
 from gap.admin.main import *
->>>>>>> c515266b
+from gap.admin.preferences import *