[
  {
    "model": "gap.attribute",
    "pk": 1,
    "fields": {
      "name": "Air Temperature Min",
      "description": null,
      "variable_name": "min_air_temperature",
      "unit": 5,
      "is_active": true
    }
  },
  {
    "model": "gap.attribute",
    "pk": 2,
    "fields": {
      "name": "Air Temperature Max",
      "description": null,
      "variable_name": "max_air_temperature",
      "unit": 5,
      "is_active": true
    }
  },
  {
    "model": "gap.attribute",
    "pk": 3,
    "fields": {
      "name": "Air Temperature Average",
      "description": null,
      "variable_name": "average_air_temperature",
      "unit": 5,
      "is_active": true
    }
  },
  {
    "model": "gap.attribute",
    "pk": 4,
    "fields": {
      "name": "Relative Humidity Min",
      "description": null,
      "variable_name": "min_relative_humidity",
      "unit": 6,
      "is_active": true
    }
  },
  {
    "model": "gap.attribute",
    "pk": 5,
    "fields": {
      "name": "Relative Humidity Max",
      "description": null,
      "variable_name": "max_relative_humidity",
      "unit": 6,
      "is_active": true
    }
  },
  {
    "model": "gap.attribute",
    "pk": 6,
    "fields": {
      "name": "Solar radiation",
      "description": null,
      "variable_name": "solar_radiation",
      "unit": 7,
      "is_active": true
    }
  },
  {
    "model": "gap.attribute",
    "pk": 7,
    "fields": {
      "name": "Precipitation",
      "description": null,
      "variable_name": "precipitation",
      "unit": 4,
      "is_active": true
    }
  },
  {
    "model": "gap.attribute",
    "pk": 8,
    "fields": {
      "name": "Total Evapotranspiration Flux",
      "description": "Total Evapotranspiration flux with respect to grass cover (0000:2300)",
      "variable_name": "total_evapotranspiration_flux",
      "unit": 1,
      "is_active": true
    }
  },
  {
    "model": "gap.attribute",
    "pk": 9,
    "fields": {
      "name": "Max Temperature",
      "description": "Maximum temperature (0000:2300)",
      "variable_name": "max_temperature",
      "unit": 5,
      "is_active": true
    }
  },
  {
    "model": "gap.attribute",
    "pk": 10,
    "fields": {
      "name": "Max Night Temperature",
      "description": "Maximum night-time temperature (1900:0500)",
      "variable_name": "max_night_temperature",
      "unit": 5,
      "is_active": true
    }
  },
  {
    "model": "gap.attribute",
    "pk": 11,
    "fields": {
      "name": "Average Solar Irradiance",
      "description": "Average hourly solar irradiance reaching the surface (0600:1800)",
      "variable_name": "average_solar_irradiance",
      "unit": 3,
      "is_active": true
    }
  },
  {
    "model": "gap.attribute",
    "pk": 12,
    "fields": {
      "name": "Total Solar Irradiance",
      "description": "Total solar irradiance reaching the surface (0000:2300)",
      "variable_name": "total_solar_irradiance",
      "unit": 3,
      "is_active": true
    }
  },
  {
    "model": "gap.attribute",
    "pk": 13,
    "fields": {
      "name": "Min Night Temperature",
      "description": "Minimum night-time temperature (1900:0500)",
      "variable_name": "min_night_temperature",
      "unit": 5,
      "is_active": true
    }
  },
  {
    "model": "gap.attribute",
    "pk": 14,
    "fields": {
      "name": "Max Day Temperature",
      "description": "Maximum day-time temperature (0600:1800)",
      "variable_name": "max_day_temperature",
      "unit": 5,
      "is_active": true
    }
  },
  {
    "model": "gap.attribute",
    "pk": 15,
    "fields": {
      "name": "Total Rainfall",
      "description": "Total rainfall (0000:2300)",
      "variable_name": "total_rainfall",
      "unit": 1,
      "is_active": true
    }
  },
  {
    "model": "gap.attribute",
    "pk": 16,
    "fields": {
      "name": "Min Day Temperature",
      "description": "Minumum day-time temperature (0600:1800)",
      "variable_name": "min_day_temperature",
      "unit": 5,
      "is_active": true
    }
  },
  {
    "model": "gap.attribute",
    "pk": 17,
    "fields": {
      "name": "Min Temperature",
      "description": "Minumum temperature (0000:2300)",
      "variable_name": "min_temperature",
      "unit": 5,
      "is_active": true
    }
  },
  {
    "model": "gap.attribute",
    "pk": 18,
    "fields": {
      "name": "Precipitation Climatology",
      "description": null,
      "variable_name": "precipitation_clim",
      "unit": 4,
      "is_active": true
    }
  },
  {
    "model": "gap.attribute",
    "pk": 19,
    "fields": {
      "name": "Temperature Climatology",
      "description": null,
      "variable_name": "temperature_clim",
      "unit": 5,
      "is_active": true
    }
  },
  {
    "model": "gap.attribute",
    "pk": 20,
    "fields": {
      "name": "Precipitation Anomaly",
      "description": null,
      "variable_name": "precipitation_anom",
      "unit": 4,
      "is_active": true
    }
  },
  {
    "model": "gap.attribute",
    "pk": 21,
    "fields": {
      "name": "Temperature Anomaly",
      "description": null,
      "variable_name": "temperature_anom",
      "unit": 5,
      "is_active": true
    }
  },
  {
    "model": "gap.attribute",
    "pk": 22,
    "fields": {
      "name": "Precipitation",
      "description": null,
      "variable_name": "precip",
      "unit": 4,
      "is_active": false
    }
  },
  {
    "model": "gap.attribute",
    "pk": 23,
    "fields": {
      "name": "Temperature",
      "description": null,
      "variable_name": "temperature",
      "unit": 5,
      "is_active": true
    }
  },
  {
    "model": "gap.attribute",
    "pk": 24,
    "fields": {
      "name": "Min Temperature Climatology",
      "description": "Minimum temperature climatology",
      "variable_name": "min_temperature_clim",
      "unit": 5,
      "is_active": true
    }
  },
  {
    "model": "gap.attribute",
    "pk": 25,
    "fields": {
      "name": "Min Temperature Anomaly",
      "description": "Minimum temperature anomaly",
      "variable_name": "min_temperature_anom",
      "unit": 5,
      "is_active": true
    }
  },
  {
    "model": "gap.attribute",
    "pk": 26,
    "fields": {
      "name": "Max Temperature Climatology",
      "description": "Maximum temperature climatology",
      "variable_name": "max_temperature_clim",
      "unit": 5,
      "is_active": true
    }
  },
  {
    "model": "gap.attribute",
    "pk": 27,
    "fields": {
      "name": "Max Temperature Anomaly",
      "description": "Maximum temperature anomaly",
      "variable_name": "max_temperature_anom",
      "unit": 5,
      "is_active": true
    }
  },
  {
    "model": "gap.attribute",
    "pk": 28,
    "fields": {
      "name": "Relative Humidity",
      "description": "Relative humidity",
      "variable_name": "relative_humidity",
      "unit": 6,
      "is_active": true
    }
  },
  {
    "model": "gap.attribute",
    "pk": 29,
    "fields": {
      "name": "Relative Humidity Climatology",
      "description": "Relative humidity climatology",
      "variable_name": "relative_humidity_clim",
      "unit": 6,
      "is_active": true
    }
  },
  {
    "model": "gap.attribute",
    "pk": 30,
    "fields": {
      "name": "Relative Humidity Anomaly",
      "description": "Relative humidity anomaly",
      "variable_name": "relative_humidity_anom",
      "unit": 6,
      "is_active": true
    }
  },
  {
    "model": "gap.attribute",
    "pk": 31,
    "fields": {
      "name": "Solar Radiation Climatology",
      "description": "Solar radiation climatology",
      "variable_name": "solar_radiation_clim",
      "unit": 7,
      "is_active": true
    }
  },
  {
    "model": "gap.attribute",
    "pk": 32,
    "fields": {
      "name": "Solar Radiation Anomaly",
      "description": "Solar radiation anomaly",
      "variable_name": "solar_radiation_anom",
      "unit": 7,
      "is_active": true
    }
  },
  {
    "model": "gap.attribute",
    "pk": 33,
    "fields": {
      "name": "Wind Speed",
      "description": "Wind speed",
      "variable_name": "wind_speed",
      "unit": 8,
      "is_active": true
    }
  },
  {
    "model": "gap.attribute",
    "pk": 34,
    "fields": {
      "name": "Wind Speed Climatology",
      "description": "Wind speed climatology",
      "variable_name": "wind_speed_clim",
      "unit": 8,
      "is_active": true
    }
  },
  {
    "model": "gap.attribute",
    "pk": 35,
    "fields": {
      "name": "Wind Speed Anomaly",
      "description": "Wind speed anomaly",
      "variable_name": "wind_speed_anom",
      "unit": 8,
      "is_active": true
    }
  },
  {
    "model": "gap.attribute",
    "pk": 36,
    "fields": {
      "name": "Precipitation Probability",
      "description": "",
      "variable_name": "precipitation_probability",
      "unit": 6,
      "is_active": true
    }
  },
  {
    "model": "gap.attribute",
    "pk": 37,
    "fields": {
      "name": "Relative Humidity Mean",
      "description": "The mean relative humidity (between 0 and 1) in the day",
      "variable_name": "mean_relative_humidity",
      "unit": 6,
      "is_active": true
    }
  },
  {
    "model": "gap.attribute",
    "pk": 38,
    "fields": {
      "name": "Mean Day Temperature",
      "description": "Daily mean temperature",
      "variable_name": "mean_day_temperature",
      "unit": 5,
      "is_active": true
    }
  },
  {
    "model": "gap.attribute",
    "pk": 39,
    "fields": {
      "name": "Precipitation Total",
      "description": "Precipitation total",
      "variable_name": "precipitation_total",
      "unit": 1,
      "is_active": true
    }
  },
  {
    "model": "gap.attribute",
    "pk": 40,
    "fields": {
      "name": "Sea Level Pressure",
      "description": "",
      "variable_name": "sea_level_pressure",
      "unit": 10,
      "is_active": true
    }
  },
  {
    "model": "gap.attribute",
    "pk": 41,
    "fields": {
      "name": "Wind Speed Min",
      "description": "Wind speed Min",
      "variable_name": "wind_speed_min",
      "unit": 8,
      "is_active": true
    }
  },
  {
    "model": "gap.attribute",
    "pk": 42,
    "fields": {
      "name": "Wind Speed Max",
      "description": "Wind Speed Max",
      "variable_name": "wind_speed_max",
      "unit": 8,
      "is_active": true
    }
  },
  {
    "model": "gap.attribute",
    "pk": 43,
    "fields": {
      "name": "Wind Heading",
      "description": "",
      "variable_name": "wind_heading",
      "unit": 11,
      "is_active": true
    }
  },
  {
    "model": "gap.attribute",
    "pk": 44,
    "fields": {
      "name": "Atmospheric Pressure",
      "description": "",
      "variable_name": "atmospheric_pressure",
      "unit": 10,
      "is_active": true
    }
  },
  {
    "model": "gap.attribute",
    "pk": 45,
    "fields": {
      "name": "Depth of Water",
      "description": "",
      "variable_name": "depth_of_water",
      "unit": 1,
      "is_active": true
    }
  },
  {
    "model": "gap.attribute",
    "pk": 46,
    "fields": {
      "name": "Electrical Conductivity of Precipitation",
      "description": "",
      "variable_name": "electrical_conductivity_of_precipitation",
      "unit": 12,
      "is_active": true
    }
  },
  {
    "model": "gap.attribute",
    "pk": 47,
    "fields": {
      "name": "Electrical Conductivity of Water",
      "description": "",
      "variable_name": "electrical_conductivity_of_water",
      "unit": 12,
      "is_active": true
    }
  },
  {
    "model": "gap.attribute",
    "pk": 48,
    "fields": {
      "name": "Lightning Distance",
      "description": "",
      "variable_name": "lightning_distance",
      "unit": 13,
      "is_active": true
    }
  },
  {
    "model": "gap.attribute",
    "pk": 49,
    "fields": {
      "name": "Shortwave Radiation",
      "description": "",
      "variable_name": "shortwave_radiation",
      "unit": 14,
      "is_active": true
    }
  },
  {
    "model": "gap.attribute",
    "pk": 50,
    "fields": {
      "name": "Soil Moisture Content",
      "description": "",
      "variable_name": "soil_moisture_content",
      "unit": 15,
      "is_active": true
    }
  },
  {
    "model": "gap.attribute",
    "pk": 51,
    "fields": {
      "name": "Soil Temperature",
      "description": "",
      "variable_name": "soil_temperature",
      "unit": 5,
      "is_active": true
    }
  },
  {
    "model": "gap.attribute",
    "pk": 52,
    "fields": {
      "name": "Surface Air Temperature",
      "description": "",
      "variable_name": "surface_air_temperature",
      "unit": 5,
      "is_active": true
    }
  },
  {
    "model": "gap.attribute",
    "pk": 53,
    "fields": {
      "name": "Wind Gusts",
      "description": "",
      "variable_name": "wind_gusts",
      "unit": 8,
      "is_active": true
    }
  },
  {
    "model": "gap.attribute",
    "pk": 54,
    "fields": {
<<<<<<< HEAD
      "name": "Specific Humidity",
      "description": "",
      "variable_name": "specific_humidity",
      "unit": 16,
=======
      "name": "Humidity Maximum",
      "description": "The concentration of water vapor present in the air",
      "variable_name": "humidity_maximum",
      "unit": 6,
      "is_active": true
    }
  },
  {
    "model": "gap.attribute",
    "pk": 55,
    "fields": {
      "name": "Humidity Minimum",
      "description": "The total amount of shortwave radiation received from above by a surface horizontal to the ground",
      "variable_name": "humidity_minimum",
      "unit": 6,
      "is_active": true
    }
  },
  {
    "model": "gap.attribute",
    "pk": 56,
    "fields": {
      "name": "Wind speed average",
      "description": "The fundamental atmospheric quantity caused by air moving from high to low pressure, usually due to changes in temperature (at 10m)",
      "variable_name": "wind_speed_avg",
      "unit": 8,
>>>>>>> b62725a1
      "is_active": true
    }
  }
]<|MERGE_RESOLUTION|>--- conflicted
+++ resolved
@@ -586,12 +586,6 @@
     "model": "gap.attribute",
     "pk": 54,
     "fields": {
-<<<<<<< HEAD
-      "name": "Specific Humidity",
-      "description": "",
-      "variable_name": "specific_humidity",
-      "unit": 16,
-=======
       "name": "Humidity Maximum",
       "description": "The concentration of water vapor present in the air",
       "variable_name": "humidity_maximum",
@@ -618,7 +612,17 @@
       "description": "The fundamental atmospheric quantity caused by air moving from high to low pressure, usually due to changes in temperature (at 10m)",
       "variable_name": "wind_speed_avg",
       "unit": 8,
->>>>>>> b62725a1
+      "is_active": true
+    }
+  },
+  {
+    "model": "gap.attribute",
+    "pk": 57,
+    "fields": {
+      "name": "Specific Humidity",
+      "description": "",
+      "variable_name": "specific_humidity",
+      "unit": 16,
       "is_active": true
     }
   }
