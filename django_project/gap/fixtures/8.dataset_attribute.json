--- conflicted
+++ resolved
@@ -7,11 +7,7 @@
         "attribute": 1,
         "source": "te_min",
         "source_unit": 5,
-<<<<<<< HEAD
-        "has_ensembles": false
-=======
-        "ensembles": false
->>>>>>> e93a383d
+        "ensembles": false
     }
 },
 {
@@ -22,11 +18,7 @@
         "attribute": 2,
         "source": "te_max",
         "source_unit": 5,
-<<<<<<< HEAD
-        "has_ensembles": false
-=======
-        "ensembles": false
->>>>>>> e93a383d
+        "ensembles": false
     }
 },
 {
@@ -37,11 +29,7 @@
         "attribute": 3,
         "source": "te_avg",
         "source_unit": 5,
-<<<<<<< HEAD
-        "has_ensembles": false
-=======
-        "ensembles": false
->>>>>>> e93a383d
+        "ensembles": false
     }
 },
 {
@@ -52,11 +40,7 @@
         "attribute": 4,
         "source": "rh_min",
         "source_unit": 6,
-<<<<<<< HEAD
-        "has_ensembles": false
-=======
-        "ensembles": false
->>>>>>> e93a383d
+        "ensembles": false
     }
 },
 {
@@ -67,11 +51,7 @@
         "attribute": 5,
         "source": "rh_max",
         "source_unit": 6,
-<<<<<<< HEAD
-        "has_ensembles": false
-=======
-        "ensembles": false
->>>>>>> e93a383d
+        "ensembles": false
     }
 },
 {
@@ -82,11 +62,7 @@
         "attribute": 6,
         "source": "ra_total",
         "source_unit": 7,
-<<<<<<< HEAD
-        "has_ensembles": false
-=======
-        "ensembles": false
->>>>>>> e93a383d
+        "ensembles": false
     }
 },
 {
@@ -96,13 +72,8 @@
         "dataset": 1,
         "attribute": 7,
         "source": "pr_total",
-<<<<<<< HEAD
-        "source_unit": 8,
-        "has_ensembles": false
-=======
         "source_unit": 4,
         "ensembles": false
->>>>>>> e93a383d
     }
 },
 {
@@ -113,11 +84,7 @@
         "attribute": 8,
         "source": "total_evapotranspiration_flux",
         "source_unit": 1,
-<<<<<<< HEAD
-        "has_ensembles": false
-=======
-        "ensembles": false
->>>>>>> e93a383d
+        "ensembles": false
     }
 },
 {
@@ -128,11 +95,7 @@
         "attribute": 9,
         "source": "max_total_temperature",
         "source_unit": 5,
-<<<<<<< HEAD
-        "has_ensembles": false
-=======
-        "ensembles": false
->>>>>>> e93a383d
+        "ensembles": false
     }
 },
 {
@@ -143,11 +106,7 @@
         "attribute": 10,
         "source": "max_night_temperature",
         "source_unit": 5,
-<<<<<<< HEAD
-        "has_ensembles": false
-=======
-        "ensembles": false
->>>>>>> e93a383d
+        "ensembles": false
     }
 },
 {
@@ -158,11 +117,7 @@
         "attribute": 11,
         "source": "average_solar_irradiance",
         "source_unit": 3,
-<<<<<<< HEAD
-        "has_ensembles": false
-=======
-        "ensembles": false
->>>>>>> e93a383d
+        "ensembles": false
     }
 },
 {
@@ -173,11 +128,7 @@
         "attribute": 12,
         "source": "total_solar_irradiance",
         "source_unit": 3,
-<<<<<<< HEAD
-        "has_ensembles": false
-=======
-        "ensembles": false
->>>>>>> e93a383d
+        "ensembles": false
     }
 },
 {
@@ -188,11 +139,7 @@
         "attribute": 13,
         "source": "min_night_temperature",
         "source_unit": 5,
-<<<<<<< HEAD
-        "has_ensembles": false
-=======
-        "ensembles": false
->>>>>>> e93a383d
+        "ensembles": false
     }
 },
 {
@@ -203,11 +150,7 @@
         "attribute": 14,
         "source": "max_day_temperature",
         "source_unit": 5,
-<<<<<<< HEAD
-        "has_ensembles": false
-=======
-        "ensembles": false
->>>>>>> e93a383d
+        "ensembles": false
     }
 },
 {
@@ -218,11 +161,7 @@
         "attribute": 15,
         "source": "total_rainfall",
         "source_unit": 1,
-<<<<<<< HEAD
-        "has_ensembles": false
-=======
-        "ensembles": false
->>>>>>> e93a383d
+        "ensembles": false
     }
 },
 {
@@ -233,11 +172,7 @@
         "attribute": 16,
         "source": "min_day_temperature",
         "source_unit": 5,
-<<<<<<< HEAD
-        "has_ensembles": false
-=======
-        "ensembles": false
->>>>>>> e93a383d
+        "ensembles": false
     }
 },
 {
@@ -248,11 +183,7 @@
         "attribute": 17,
         "source": "min_total_temperature",
         "source_unit": 5,
-<<<<<<< HEAD
-        "has_ensembles": false
-=======
-        "ensembles": false
->>>>>>> e93a383d
+        "ensembles": false
     }
 },
 {
@@ -263,11 +194,7 @@
         "attribute": 18,
         "source": "precip_clim",
         "source_unit": 4,
-<<<<<<< HEAD
-        "has_ensembles": false
-=======
-        "ensembles": false
->>>>>>> e93a383d
+        "ensembles": false
     }
 },
 {
@@ -278,11 +205,7 @@
         "attribute": 19,
         "source": "temp_clim",
         "source_unit": 5,
-<<<<<<< HEAD
-        "has_ensembles": false
-=======
-        "ensembles": false
->>>>>>> e93a383d
+        "ensembles": false
     }
 },
 {
@@ -293,11 +216,7 @@
         "attribute": 20,
         "source": "precip_anom",
         "source_unit": 4,
-<<<<<<< HEAD
-        "has_ensembles": false
-=======
-        "ensembles": true
->>>>>>> e93a383d
+        "ensembles": true
     }
 },
 {
@@ -308,11 +227,7 @@
         "attribute": 21,
         "source": "temp_anom",
         "source_unit": 5,
-<<<<<<< HEAD
-        "has_ensembles": false
-=======
-        "ensembles": true
->>>>>>> e93a383d
+        "ensembles": true
     }
 },
 {
@@ -323,11 +238,7 @@
         "attribute": 7,
         "source": "precip",
         "source_unit": 4,
-<<<<<<< HEAD
-        "has_ensembles": false
-=======
-        "ensembles": true
->>>>>>> e93a383d
+        "ensembles": true
     }
 },
 {
@@ -338,9 +249,6 @@
         "attribute": 23,
         "source": "temp",
         "source_unit": 5,
-<<<<<<< HEAD
-        "has_ensembles": true
-=======
         "ensembles": true
     }
 },
@@ -507,7 +415,6 @@
         "source": "wspd_anom",
         "source_unit": 8,
         "ensembles": true
->>>>>>> e93a383d
     }
 }
 ]