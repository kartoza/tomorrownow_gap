[
  {
    "model": "gap.datasetattribute",
    "pk": 1,
    "fields": {
      "dataset": 1,
      "attribute": 1,
      "source": "te_min",
      "source_unit": 5,
      "ensembles": false
    }
  },
  {
    "model": "gap.datasetattribute",
    "pk": 2,
    "fields": {
      "dataset": 1,
      "attribute": 2,
      "source": "te_max",
      "source_unit": 5,
      "ensembles": false
    }
  },
  {
    "model": "gap.datasetattribute",
    "pk": 3,
    "fields": {
      "dataset": 1,
      "attribute": 3,
      "source": "te_avg",
      "source_unit": 5,
      "ensembles": false
    }
  },
  {
    "model": "gap.datasetattribute",
    "pk": 4,
    "fields": {
      "dataset": 1,
      "attribute": 4,
      "source": "rh_min",
      "source_unit": 6,
      "ensembles": false
    }
  },
  {
    "model": "gap.datasetattribute",
    "pk": 5,
    "fields": {
      "dataset": 1,
      "attribute": 5,
      "source": "rh_max",
      "source_unit": 6,
      "ensembles": false
    }
  },
  {
    "model": "gap.datasetattribute",
    "pk": 6,
    "fields": {
      "dataset": 1,
      "attribute": 6,
      "source": "ra_total",
      "source_unit": 7,
      "ensembles": false
    }
  },
  {
    "model": "gap.datasetattribute",
    "pk": 7,
    "fields": {
      "dataset": 1,
      "attribute": 7,
      "source": "pr_total",
      "source_unit": 4,
      "ensembles": false
    }
  },
  {
    "model": "gap.datasetattribute",
    "pk": 8,
    "fields": {
      "dataset": 2,
      "attribute": 8,
      "source": "total_evapotranspiration_flux",
      "source_unit": 1,
      "ensembles": false
    }
  },
  {
    "model": "gap.datasetattribute",
    "pk": 9,
    "fields": {
      "dataset": 2,
      "attribute": 9,
      "source": "max_total_temperature",
      "source_unit": 5,
      "ensembles": false
    }
  },
  {
    "model": "gap.datasetattribute",
    "pk": 10,
    "fields": {
      "dataset": 2,
      "attribute": 10,
      "source": "max_night_temperature",
      "source_unit": 5,
      "ensembles": false
    }
  },
  {
    "model": "gap.datasetattribute",
    "pk": 11,
    "fields": {
      "dataset": 2,
      "attribute": 11,
      "source": "average_solar_irradiance",
      "source_unit": 3,
      "ensembles": false
    }
  },
  {
    "model": "gap.datasetattribute",
    "pk": 12,
    "fields": {
      "dataset": 2,
      "attribute": 12,
      "source": "total_solar_irradiance",
      "source_unit": 3,
      "ensembles": false
    }
  },
  {
    "model": "gap.datasetattribute",
    "pk": 13,
    "fields": {
      "dataset": 2,
      "attribute": 13,
      "source": "min_night_temperature",
      "source_unit": 5,
      "ensembles": false
    }
  },
  {
    "model": "gap.datasetattribute",
    "pk": 14,
    "fields": {
      "dataset": 2,
      "attribute": 14,
      "source": "max_day_temperature",
      "source_unit": 5,
      "ensembles": false
    }
  },
  {
    "model": "gap.datasetattribute",
    "pk": 15,
    "fields": {
      "dataset": 2,
      "attribute": 15,
      "source": "total_rainfall",
      "source_unit": 1,
      "ensembles": false
    }
  },
  {
    "model": "gap.datasetattribute",
    "pk": 16,
    "fields": {
      "dataset": 2,
      "attribute": 16,
      "source": "min_day_temperature",
      "source_unit": 5,
      "ensembles": false
    }
  },
  {
    "model": "gap.datasetattribute",
    "pk": 17,
    "fields": {
      "dataset": 2,
      "attribute": 17,
      "source": "min_total_temperature",
      "source_unit": 5,
      "ensembles": false
    }
  },
  {
    "model": "gap.datasetattribute",
    "pk": 18,
    "fields": {
      "dataset": 3,
      "attribute": 18,
      "source": "precip_clim",
      "source_unit": 4,
      "ensembles": false
    }
  },
  {
    "model": "gap.datasetattribute",
    "pk": 19,
    "fields": {
      "dataset": 3,
      "attribute": 19,
      "source": "temp_clim",
      "source_unit": 5,
      "ensembles": false
    }
  },
  {
    "model": "gap.datasetattribute",
    "pk": 20,
    "fields": {
      "dataset": 3,
      "attribute": 20,
      "source": "precip_anom",
      "source_unit": 4,
      "ensembles": true
    }
  },
  {
    "model": "gap.datasetattribute",
    "pk": 21,
    "fields": {
      "dataset": 3,
      "attribute": 21,
      "source": "temp_anom",
      "source_unit": 5,
      "ensembles": true
    }
  },
  {
    "model": "gap.datasetattribute",
    "pk": 22,
    "fields": {
      "dataset": 3,
      "attribute": 7,
      "source": "precip",
      "source_unit": 4,
      "ensembles": true
    }
  },
  {
    "model": "gap.datasetattribute",
    "pk": 23,
    "fields": {
      "dataset": 3,
      "attribute": 23,
      "source": "temp",
      "source_unit": 5,
      "ensembles": true
    }
  },
  {
    "model": "gap.datasetattribute",
    "pk": 24,
    "fields": {
      "dataset": 3,
      "attribute": 17,
      "source": "tmin",
      "source_unit": 5,
      "ensembles": true
    }
  },
  {
    "model": "gap.datasetattribute",
    "pk": 25,
    "fields": {
      "dataset": 3,
      "attribute": 24,
      "source": "tmin_clim",
      "source_unit": 5,
      "ensembles": false
    }
  },
  {
    "model": "gap.datasetattribute",
    "pk": 26,
    "fields": {
      "dataset": 3,
      "attribute": 25,
      "source": "tmin_anom",
      "source_unit": 5,
      "ensembles": true
    }
  },
  {
    "model": "gap.datasetattribute",
    "pk": 27,
    "fields": {
      "dataset": 3,
      "attribute": 9,
      "source": "tmax",
      "source_unit": 5,
      "ensembles": true
    }
  },
  {
    "model": "gap.datasetattribute",
    "pk": 28,
    "fields": {
      "dataset": 3,
      "attribute": 26,
      "source": "tmax_clim",
      "source_unit": 5,
      "ensembles": false
    }
  },
  {
    "model": "gap.datasetattribute",
    "pk": 29,
    "fields": {
      "dataset": 3,
      "attribute": 27,
      "source": "tmax_anom",
      "source_unit": 5,
      "ensembles": true
    }
  },
  {
    "model": "gap.datasetattribute",
    "pk": 30,
    "fields": {
      "dataset": 3,
      "attribute": 28,
      "source": "rh",
      "source_unit": 6,
      "ensembles": true
    }
  },
  {
    "model": "gap.datasetattribute",
    "pk": 31,
    "fields": {
      "dataset": 3,
      "attribute": 29,
      "source": "rh_clim",
      "source_unit": 6,
      "ensembles": false
    }
  },
  {
    "model": "gap.datasetattribute",
    "pk": 32,
    "fields": {
      "dataset": 3,
      "attribute": 30,
      "source": "rh_anom",
      "source_unit": 6,
      "ensembles": true
    }
  },
  {
    "model": "gap.datasetattribute",
    "pk": 33,
    "fields": {
      "dataset": 3,
      "attribute": 6,
      "source": "tsi",
      "source_unit": 9,
      "ensembles": true
    }
  },
  {
    "model": "gap.datasetattribute",
    "pk": 34,
    "fields": {
      "dataset": 3,
      "attribute": 31,
      "source": "tsi_clim",
      "source_unit": 9,
      "ensembles": false
    }
  },
  {
    "model": "gap.datasetattribute",
    "pk": 35,
    "fields": {
      "dataset": 3,
      "attribute": 32,
      "source": "tsi_anom",
      "source_unit": 9,
      "ensembles": true
    }
  },
  {
    "model": "gap.datasetattribute",
    "pk": 36,
    "fields": {
      "dataset": 3,
      "attribute": 33,
      "source": "wspd",
      "source_unit": 8,
      "ensembles": true
    }
  },
  {
    "model": "gap.datasetattribute",
    "pk": 37,
    "fields": {
      "dataset": 3,
      "attribute": 34,
      "source": "wspd_clim",
      "source_unit": 8,
      "ensembles": false
    }
  },
  {
    "model": "gap.datasetattribute",
    "pk": 38,
    "fields": {
      "dataset": 3,
      "attribute": 35,
      "source": "wspd_anom",
      "source_unit": 8,
      "ensembles": true
    }
  },
  {
    "model": "gap.datasetattribute",
    "pk": 39,
    "fields": {
      "dataset": 5,
      "attribute": 15,
      "source": "rainAccumulationSum",
      "source_unit": 1,
      "ensembles": false
    }
  },
  {
    "model": "gap.datasetattribute",
    "pk": 40,
    "fields": {
      "dataset": 6,
      "attribute": 15,
      "source": "rainAccumulationSum",
      "source_unit": 1,
      "ensembles": false
    }
  },
  {
    "model": "gap.datasetattribute",
    "pk": 41,
    "fields": {
      "dataset": 7,
      "attribute": 15,
      "source": "rainAccumulationSum",
      "source_unit": 1,
      "ensembles": false
    }
  },
  {
    "model": "gap.datasetattribute",
    "pk": 42,
    "fields": {
      "dataset": 5,
      "attribute": 8,
      "source": "evapotranspirationSum",
      "source_unit": 1,
      "ensembles": false
    }
  },
  {
    "model": "gap.datasetattribute",
    "pk": 43,
    "fields": {
      "dataset": 6,
      "attribute": 8,
      "source": "evapotranspirationSum",
      "source_unit": 1,
      "ensembles": false
    }
  },
  {
    "model": "gap.datasetattribute",
    "pk": 44,
    "fields": {
      "dataset": 7,
      "attribute": 8,
      "source": "evapotranspirationSum",
      "source_unit": 1,
      "ensembles": false
    }
  },
  {
    "model": "gap.datasetattribute",
    "pk": 45,
    "fields": {
      "dataset": 5,
      "attribute": 9,
      "source": "temperatureMax",
      "source_unit": 5,
      "ensembles": false
    }
  },
  {
    "model": "gap.datasetattribute",
    "pk": 46,
    "fields": {
      "dataset": 6,
      "attribute": 9,
      "source": "temperatureMax",
      "source_unit": 5,
      "ensembles": false
    }
  },
  {
    "model": "gap.datasetattribute",
    "pk": 47,
    "fields": {
      "dataset": 7,
      "attribute": 9,
      "source": "temperatureMax",
      "source_unit": 5,
      "ensembles": false
    }
  },
  {
    "model": "gap.datasetattribute",
    "pk": 48,
    "fields": {
      "dataset": 5,
      "attribute": 17,
      "source": "temperatureMin",
      "source_unit": 5,
      "ensembles": false
    }
  },
  {
    "model": "gap.datasetattribute",
    "pk": 49,
    "fields": {
      "dataset": 6,
      "attribute": 17,
      "source": "temperatureMin",
      "source_unit": 5,
      "ensembles": false
    }
  },
  {
    "model": "gap.datasetattribute",
    "pk": 50,
    "fields": {
      "dataset": 7,
      "attribute": 17,
      "source": "temperatureMin",
      "source_unit": 5,
      "ensembles": false
    }
  },
  {
    "model": "gap.datasetattribute",
    "pk": 51,
    "fields": {
      "dataset": 6,
      "attribute": 36,
      "source": "precipitationProbability",
      "source_unit": 6,
      "ensembles": false
    }
  },
  {
    "model": "gap.datasetattribute",
    "pk": 52,
    "fields": {
      "dataset": 8,
      "attribute": 8,
      "source": "et",
      "source_unit": 1,
      "ensembles": false
    }
  },
  {
    "model": "gap.datasetattribute",
    "pk": 53,
    "fields": {
      "dataset": 8,
      "attribute": 5,
      "source": "max_rh",
      "source_unit": 6,
      "ensembles": false
    }
  },
  {
    "model": "gap.datasetattribute",
    "pk": 54,
    "fields": {
      "dataset": 8,
      "attribute": 14,
      "source": "maxt",
      "source_unit": 5,
      "ensembles": false
    }
  },
  {
    "model": "gap.datasetattribute",
    "pk": 55,
    "fields": {
      "dataset": 8,
      "attribute": 37,
      "source": "mean_rh",
      "source_unit": 6,
      "ensembles": false
    }
  },
  {
    "model": "gap.datasetattribute",
    "pk": 56,
    "fields": {
      "dataset": 8,
      "attribute": 38,
      "source": "meant",
      "source_unit": 5,
      "ensembles": false
    }
  },
  {
    "model": "gap.datasetattribute",
    "pk": 57,
    "fields": {
      "dataset": 8,
      "attribute": 4,
      "source": "min_rh",
      "source_unit": 6,
      "ensembles": false
    }
  },
  {
    "model": "gap.datasetattribute",
    "pk": 58,
    "fields": {
      "dataset": 8,
      "attribute": 16,
      "source": "mint",
      "source_unit": 5,
      "ensembles": false
    }
  },
  {
    "model": "gap.datasetattribute",
    "pk": 59,
    "fields": {
      "dataset": 8,
      "attribute": 39,
      "source": "precip",
      "source_unit": 1,
      "ensembles": false
    }
  },
  {
    "model": "gap.datasetattribute",
    "pk": 60,
    "fields": {
      "dataset": 8,
      "attribute": 7,
      "source": "prate",
      "source_unit": 4,
      "ensembles": false
    }
  },
  {
    "model": "gap.datasetattribute",
    "pk": 61,
    "fields": {
      "dataset": 8,
      "attribute": 40,
      "source": "slp",
      "source_unit": 10,
      "ensembles": false
    }
  },
  {
    "model": "gap.datasetattribute",
    "pk": 62,
    "fields": {
      "dataset": 8,
      "attribute": 43,
      "source": "wind_heading",
      "source_unit": 11,
      "ensembles": false
    }
  },
  {
    "model": "gap.datasetattribute",
    "pk": 63,
    "fields": {
      "dataset": 8,
      "attribute": 33,
      "source": "wind_speed",
      "source_unit": 8,
      "ensembles": false
    }
  },
  {
    "model": "gap.datasetattribute",
    "pk": 64,
    "fields": {
      "dataset": 8,
      "attribute": 42,
      "source": "wind_speed_max",
      "source_unit": 8,
      "ensembles": false
    }
  },
  {
    "model": "gap.datasetattribute",
    "pk": 65,
    "fields": {
      "dataset": 8,
      "attribute": 41,
      "source": "wind_speed_min",
      "source_unit": 8,
      "ensembles": false
    }
  },
  {
    "model": "gap.datasetattribute",
    "pk": 66,
    "fields": {
      "dataset": 9,
      "attribute": 44,
      "source": "ap",
      "source_unit": 10,
      "ensembles": false
    }
  },
  {
    "model": "gap.datasetattribute",
    "pk": 67,
    "fields": {
      "dataset": 9,
      "attribute": 45,
      "source": "dw",
      "source_unit": 1,
      "ensembles": false
    }
  },
  {
    "model": "gap.datasetattribute",
    "pk": 68,
    "fields": {
      "dataset": 9,
      "attribute": 46,
      "source": "ec",
      "source_unit": 12,
      "ensembles": false
    }
  },
  {
    "model": "gap.datasetattribute",
    "pk": 69,
    "fields": {
      "dataset": 9,
      "attribute": 47,
      "source": "ew",
      "source_unit": 12,
      "ensembles": false
    }
  },
  {
    "model": "gap.datasetattribute",
    "pk": 70,
    "fields": {
      "dataset": 9,
      "attribute": 48,
      "source": "ld",
      "source_unit": 13,
      "ensembles": false
    }
  },
  {
    "model": "gap.datasetattribute",
    "pk": 71,
    "fields": {
      "dataset": 9,
      "attribute": 49,
      "source": "ra",
      "source_unit": 14,
      "ensembles": false
    }
  },
  {
    "model": "gap.datasetattribute",
    "pk": 72,
    "fields": {
      "dataset": 9,
      "attribute": 50,
      "source": "sm",
      "source_unit": 15,
      "ensembles": false
    }
  },
  {
    "model": "gap.datasetattribute",
    "pk": 73,
    "fields": {
      "dataset": 9,
      "attribute": 51,
      "source": "st",
      "source_unit": 5,
      "ensembles": false
    }
  },
  {
    "model": "gap.datasetattribute",
    "pk": 74,
    "fields": {
      "dataset": 9,
      "attribute": 52,
      "source": "te",
      "source_unit": 5,
      "ensembles": false
    }
  },
  {
    "model": "gap.datasetattribute",
    "pk": 75,
    "fields": {
      "dataset": 9,
      "attribute": 33,
      "source": "ws",
      "source_unit": 8,
      "ensembles": false
    }
  },
  {
    "model": "gap.datasetattribute",
    "pk": 76,
    "fields": {
      "dataset": 9,
      "attribute": 53,
      "source": "wg",
      "source_unit": 8,
      "ensembles": false
    }
  },
  {
    "model": "gap.datasetattribute",
    "pk": 77,
    "fields": {
      "dataset": 9,
      "attribute": 39,
      "source": "cp",
      "source_unit": 1,
      "ensembles": false
    }
  },
  {
    "model": "gap.datasetattribute",
    "pk": 78,
    "fields": {
      "dataset": 9,
      "attribute": 7,
      "source": "pr",
      "source_unit": 1,
      "ensembles": false
    }
  },
  {
    "model": "gap.datasetattribute",
    "pk": 79,
    "fields": {
      "dataset": 9,
      "attribute": 28,
      "source": "rh",
      "source_unit": 6,
      "ensembles": false
    }
  },
  {
    "model": "gap.datasetattribute",
    "pk": 80,
    "fields": {
      "dataset": 9,
      "attribute": 43,
      "source": "wd",
      "source_unit": 11,
      "ensembles": false
    }
  },
  {
    "model": "gap.datasetattribute",
    "pk": 81,
    "fields": {
<<<<<<< HEAD
      "dataset": 10,
      "attribute": 28,
      "source": "humidity",
=======
      "dataset": 6,
      "attribute": 54,
      "source": "humidityMax",
>>>>>>> b62725a1
      "source_unit": 6,
      "ensembles": false
    }
  },
  {
    "model": "gap.datasetattribute",
    "pk": 82,
    "fields": {
<<<<<<< HEAD
      "dataset": 10,
      "attribute": 54,
      "source": "specific_humidity",
      "source_unit": 16,
=======
      "dataset": 6,
      "attribute": 55,
      "source": "humidityMin",
      "source_unit": 6,
>>>>>>> b62725a1
      "ensembles": false
    }
  },
  {
    "model": "gap.datasetattribute",
    "pk": 83,
    "fields": {
<<<<<<< HEAD
      "dataset": 10,
      "attribute": 44,
      "source": "pressure",
      "source_unit": 17,
      "ensembles": false
    }
  },
  {
    "model": "gap.datasetattribute",
    "pk": 84,
    "fields": {
      "dataset": 10,
      "attribute": 23,
      "source": "temperature",
      "source_unit": 5,
=======
      "dataset": 6,
      "attribute": 56,
      "source": "windSpeedAvg",
      "source_unit": 8,
>>>>>>> b62725a1
      "ensembles": false
    }
  }
]<|MERGE_RESOLUTION|>--- conflicted
+++ resolved
@@ -883,42 +883,61 @@
     "model": "gap.datasetattribute",
     "pk": 81,
     "fields": {
-<<<<<<< HEAD
+      "dataset": 6,
+      "attribute": 54,
+      "source": "humidityMax",
+      "source_unit": 6,
+      "ensembles": false
+    }
+  },
+  {
+    "model": "gap.datasetattribute",
+    "pk": 82,
+    "fields": {
+      "dataset": 6,
+      "attribute": 55,
+      "source": "humidityMin",
+      "source_unit": 6,
+      "ensembles": false
+    }
+  },
+  {
+    "model": "gap.datasetattribute",
+    "pk": 83,
+    "fields": {
+      "dataset": 6,
+      "attribute": 56,
+      "source": "windSpeedAvg",
+      "source_unit": 8,
+      "ensembles": false
+    }
+  },
+  {
+    "model": "gap.datasetattribute",
+    "pk": 84,
+    "fields": {
       "dataset": 10,
       "attribute": 28,
       "source": "humidity",
-=======
-      "dataset": 6,
-      "attribute": 54,
-      "source": "humidityMax",
->>>>>>> b62725a1
-      "source_unit": 6,
-      "ensembles": false
-    }
-  },
-  {
-    "model": "gap.datasetattribute",
-    "pk": 82,
-    "fields": {
-<<<<<<< HEAD
+      "source_unit": 6,
+      "ensembles": false
+    }
+  },
+  {
+    "model": "gap.datasetattribute",
+    "pk": 85,
+    "fields": {
       "dataset": 10,
-      "attribute": 54,
+      "attribute": 57,
       "source": "specific_humidity",
       "source_unit": 16,
-=======
-      "dataset": 6,
-      "attribute": 55,
-      "source": "humidityMin",
-      "source_unit": 6,
->>>>>>> b62725a1
-      "ensembles": false
-    }
-  },
-  {
-    "model": "gap.datasetattribute",
-    "pk": 83,
-    "fields": {
-<<<<<<< HEAD
+      "ensembles": false
+    }
+  },
+  {
+    "model": "gap.datasetattribute",
+    "pk": 86,
+    "fields": {
       "dataset": 10,
       "attribute": 44,
       "source": "pressure",
@@ -928,18 +947,12 @@
   },
   {
     "model": "gap.datasetattribute",
-    "pk": 84,
+    "pk": 87,
     "fields": {
       "dataset": 10,
       "attribute": 23,
       "source": "temperature",
       "source_unit": 5,
-=======
-      "dataset": 6,
-      "attribute": 56,
-      "source": "windSpeedAvg",
-      "source_unit": 8,
->>>>>>> b62725a1
       "ensembles": false
     }
   }
