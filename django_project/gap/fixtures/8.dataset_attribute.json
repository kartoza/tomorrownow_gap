[
  {
    "model": "gap.datasetattribute",
    "pk": 1,
    "fields": {
      "dataset": 1,
      "attribute": 1,
      "source": "te_min",
      "source_unit": 5,
      "ensembles": false
    }
  },
  {
    "model": "gap.datasetattribute",
    "pk": 2,
    "fields": {
      "dataset": 1,
      "attribute": 2,
      "source": "te_max",
      "source_unit": 5,
      "ensembles": false
    }
  },
  {
    "model": "gap.datasetattribute",
    "pk": 3,
    "fields": {
      "dataset": 1,
      "attribute": 3,
      "source": "te_avg",
      "source_unit": 5,
      "ensembles": false
    }
  },
  {
    "model": "gap.datasetattribute",
    "pk": 4,
    "fields": {
      "dataset": 1,
      "attribute": 4,
      "source": "rh_min",
      "source_unit": 6,
      "ensembles": false
    }
  },
  {
    "model": "gap.datasetattribute",
    "pk": 5,
    "fields": {
      "dataset": 1,
      "attribute": 5,
      "source": "rh_max",
      "source_unit": 6,
      "ensembles": false
    }
  },
  {
    "model": "gap.datasetattribute",
    "pk": 6,
    "fields": {
      "dataset": 1,
      "attribute": 6,
      "source": "ra_total",
      "source_unit": 7,
      "ensembles": false
    }
  },
  {
    "model": "gap.datasetattribute",
    "pk": 7,
    "fields": {
      "dataset": 1,
      "attribute": 7,
      "source": "pr_total",
      "source_unit": 4,
      "ensembles": false
    }
  },
  {
    "model": "gap.datasetattribute",
    "pk": 8,
    "fields": {
      "dataset": 2,
      "attribute": 8,
      "source": "total_evapotranspiration_flux",
      "source_unit": 1,
      "ensembles": false
    }
  },
  {
    "model": "gap.datasetattribute",
    "pk": 9,
    "fields": {
      "dataset": 2,
      "attribute": 9,
      "source": "max_total_temperature",
      "source_unit": 5,
      "ensembles": false
    }
  },
  {
    "model": "gap.datasetattribute",
    "pk": 10,
    "fields": {
      "dataset": 2,
      "attribute": 10,
      "source": "max_night_temperature",
      "source_unit": 5,
      "ensembles": false
    }
  },
  {
    "model": "gap.datasetattribute",
    "pk": 11,
    "fields": {
      "dataset": 2,
      "attribute": 11,
      "source": "average_solar_irradiance",
      "source_unit": 3,
      "ensembles": false
    }
  },
  {
    "model": "gap.datasetattribute",
    "pk": 12,
    "fields": {
      "dataset": 2,
      "attribute": 12,
      "source": "total_solar_irradiance",
      "source_unit": 3,
      "ensembles": false
    }
  },
  {
    "model": "gap.datasetattribute",
    "pk": 13,
    "fields": {
      "dataset": 2,
      "attribute": 13,
      "source": "min_night_temperature",
      "source_unit": 5,
      "ensembles": false
    }
  },
  {
    "model": "gap.datasetattribute",
    "pk": 14,
    "fields": {
      "dataset": 2,
      "attribute": 14,
      "source": "max_day_temperature",
      "source_unit": 5,
      "ensembles": false
    }
  },
  {
    "model": "gap.datasetattribute",
    "pk": 15,
    "fields": {
      "dataset": 2,
      "attribute": 15,
      "source": "total_rainfall",
      "source_unit": 1,
      "ensembles": false
    }
  },
  {
    "model": "gap.datasetattribute",
    "pk": 16,
    "fields": {
      "dataset": 2,
      "attribute": 16,
      "source": "min_day_temperature",
      "source_unit": 5,
      "ensembles": false
    }
  },
  {
    "model": "gap.datasetattribute",
    "pk": 17,
    "fields": {
      "dataset": 2,
      "attribute": 17,
      "source": "min_total_temperature",
      "source_unit": 5,
      "ensembles": false
    }
  },
  {
    "model": "gap.datasetattribute",
    "pk": 18,
    "fields": {
      "dataset": 3,
      "attribute": 18,
      "source": "precip_clim",
      "source_unit": 4,
      "ensembles": false
    }
  },
  {
    "model": "gap.datasetattribute",
    "pk": 19,
    "fields": {
      "dataset": 3,
      "attribute": 19,
      "source": "temp_clim",
      "source_unit": 5,
      "ensembles": false
    }
  },
  {
    "model": "gap.datasetattribute",
    "pk": 20,
    "fields": {
      "dataset": 3,
      "attribute": 20,
      "source": "precip_anom",
      "source_unit": 4,
      "ensembles": true
    }
  },
  {
    "model": "gap.datasetattribute",
    "pk": 21,
    "fields": {
      "dataset": 3,
      "attribute": 21,
      "source": "temp_anom",
      "source_unit": 5,
      "ensembles": true
    }
  },
  {
    "model": "gap.datasetattribute",
    "pk": 22,
    "fields": {
      "dataset": 3,
      "attribute": 7,
      "source": "precip",
      "source_unit": 4,
      "ensembles": true
    }
  },
  {
    "model": "gap.datasetattribute",
    "pk": 23,
    "fields": {
      "dataset": 3,
      "attribute": 23,
      "source": "temp",
      "source_unit": 5,
      "ensembles": true
    }
  },
  {
    "model": "gap.datasetattribute",
    "pk": 24,
    "fields": {
      "dataset": 3,
      "attribute": 17,
      "source": "tmin",
      "source_unit": 5,
      "ensembles": true
    }
  },
  {
    "model": "gap.datasetattribute",
    "pk": 25,
    "fields": {
      "dataset": 3,
      "attribute": 24,
      "source": "tmin_clim",
      "source_unit": 5,
      "ensembles": false
    }
  },
  {
    "model": "gap.datasetattribute",
    "pk": 26,
    "fields": {
      "dataset": 3,
      "attribute": 25,
      "source": "tmin_anom",
      "source_unit": 5,
      "ensembles": true
    }
  },
  {
    "model": "gap.datasetattribute",
    "pk": 27,
    "fields": {
      "dataset": 3,
      "attribute": 9,
      "source": "tmax",
      "source_unit": 5,
      "ensembles": true
    }
  },
  {
    "model": "gap.datasetattribute",
    "pk": 28,
    "fields": {
      "dataset": 3,
      "attribute": 26,
      "source": "tmax_clim",
      "source_unit": 5,
      "ensembles": false
    }
  },
  {
    "model": "gap.datasetattribute",
    "pk": 29,
    "fields": {
      "dataset": 3,
      "attribute": 27,
      "source": "tmax_anom",
      "source_unit": 5,
      "ensembles": true
    }
  },
  {
    "model": "gap.datasetattribute",
    "pk": 30,
    "fields": {
      "dataset": 3,
      "attribute": 28,
      "source": "rh",
      "source_unit": 6,
      "ensembles": true
    }
  },
  {
    "model": "gap.datasetattribute",
    "pk": 31,
    "fields": {
      "dataset": 3,
      "attribute": 29,
      "source": "rh_clim",
      "source_unit": 6,
      "ensembles": false
    }
  },
  {
    "model": "gap.datasetattribute",
    "pk": 32,
    "fields": {
      "dataset": 3,
      "attribute": 30,
      "source": "rh_anom",
      "source_unit": 6,
      "ensembles": true
    }
  },
  {
    "model": "gap.datasetattribute",
    "pk": 33,
    "fields": {
      "dataset": 3,
      "attribute": 6,
      "source": "tsi",
      "source_unit": 9,
      "ensembles": true
    }
  },
  {
    "model": "gap.datasetattribute",
    "pk": 34,
    "fields": {
      "dataset": 3,
      "attribute": 31,
      "source": "tsi_clim",
      "source_unit": 9,
      "ensembles": false
    }
  },
  {
    "model": "gap.datasetattribute",
    "pk": 35,
    "fields": {
      "dataset": 3,
      "attribute": 32,
      "source": "tsi_anom",
      "source_unit": 9,
      "ensembles": true
    }
  },
  {
    "model": "gap.datasetattribute",
    "pk": 36,
    "fields": {
      "dataset": 3,
      "attribute": 33,
      "source": "wspd",
      "source_unit": 8,
      "ensembles": true
    }
  },
  {
    "model": "gap.datasetattribute",
    "pk": 37,
    "fields": {
      "dataset": 3,
      "attribute": 34,
      "source": "wspd_clim",
      "source_unit": 8,
      "ensembles": false
    }
  },
  {
    "model": "gap.datasetattribute",
    "pk": 38,
    "fields": {
      "dataset": 3,
      "attribute": 35,
      "source": "wspd_anom",
      "source_unit": 8,
      "ensembles": true
    }
  },
  {
    "model": "gap.datasetattribute",
    "pk": 39,
    "fields": {
      "dataset": 5,
      "attribute": 15,
      "source": "rainAccumulationSum",
      "source_unit": 1,
      "ensembles": false
    }
  },
  {
    "model": "gap.datasetattribute",
    "pk": 40,
    "fields": {
      "dataset": 6,
      "attribute": 15,
      "source": "rainAccumulationSum",
      "source_unit": 1,
      "ensembles": false
    }
  },
  {
    "model": "gap.datasetattribute",
    "pk": 41,
    "fields": {
      "dataset": 7,
      "attribute": 15,
      "source": "rainAccumulationSum",
      "source_unit": 1,
      "ensembles": false
    }
  },
  {
    "model": "gap.datasetattribute",
    "pk": 42,
    "fields": {
      "dataset": 5,
      "attribute": 8,
      "source": "evapotranspirationSum",
      "source_unit": 1,
      "ensembles": false
    }
  },
  {
    "model": "gap.datasetattribute",
    "pk": 43,
    "fields": {
      "dataset": 6,
      "attribute": 8,
      "source": "evapotranspirationSum",
      "source_unit": 1,
      "ensembles": false
    }
  },
  {
    "model": "gap.datasetattribute",
    "pk": 44,
    "fields": {
      "dataset": 7,
      "attribute": 8,
      "source": "evapotranspirationSum",
      "source_unit": 1,
      "ensembles": false
    }
  },
  {
    "model": "gap.datasetattribute",
    "pk": 45,
    "fields": {
      "dataset": 5,
      "attribute": 9,
      "source": "temperatureMax",
      "source_unit": 5,
      "ensembles": false
    }
  },
  {
    "model": "gap.datasetattribute",
    "pk": 46,
    "fields": {
      "dataset": 6,
      "attribute": 9,
      "source": "temperatureMax",
      "source_unit": 5,
      "ensembles": false
    }
  },
  {
    "model": "gap.datasetattribute",
    "pk": 47,
    "fields": {
      "dataset": 7,
      "attribute": 9,
      "source": "temperatureMax",
      "source_unit": 5,
      "ensembles": false
    }
  },
  {
    "model": "gap.datasetattribute",
    "pk": 48,
    "fields": {
      "dataset": 5,
      "attribute": 17,
      "source": "temperatureMin",
      "source_unit": 5,
      "ensembles": false
    }
  },
  {
    "model": "gap.datasetattribute",
    "pk": 49,
    "fields": {
      "dataset": 6,
      "attribute": 17,
      "source": "temperatureMin",
      "source_unit": 5,
      "ensembles": false
    }
  },
  {
    "model": "gap.datasetattribute",
    "pk": 50,
    "fields": {
      "dataset": 7,
      "attribute": 17,
      "source": "temperatureMin",
      "source_unit": 5,
      "ensembles": false
    }
  },
  {
    "model": "gap.datasetattribute",
    "pk": 51,
    "fields": {
      "dataset": 6,
      "attribute": 36,
      "source": "precipitationProbability",
      "source_unit": 6,
      "ensembles": false
    }
  },
  {
    "model": "gap.datasetattribute",
    "pk": 52,
    "fields": {
      "dataset": 8,
      "attribute": 8,
      "source": "et",
      "source_unit": 1,
      "ensembles": false
    }
  },
  {
    "model": "gap.datasetattribute",
    "pk": 53,
    "fields": {
      "dataset": 8,
      "attribute": 5,
      "source": "max_rh",
      "source_unit": 6,
      "ensembles": false
    }
  },
  {
    "model": "gap.datasetattribute",
    "pk": 54,
    "fields": {
      "dataset": 8,
      "attribute": 14,
      "source": "maxt",
      "source_unit": 5,
      "ensembles": false
    }
  },
  {
    "model": "gap.datasetattribute",
    "pk": 55,
    "fields": {
      "dataset": 8,
      "attribute": 37,
      "source": "mean_rh",
      "source_unit": 6,
      "ensembles": false
    }
  },
  {
    "model": "gap.datasetattribute",
    "pk": 56,
    "fields": {
      "dataset": 8,
      "attribute": 38,
      "source": "meant",
      "source_unit": 5,
      "ensembles": false
    }
  },
  {
    "model": "gap.datasetattribute",
    "pk": 57,
    "fields": {
      "dataset": 8,
      "attribute": 4,
      "source": "min_rh",
      "source_unit": 6,
      "ensembles": false
    }
  },
  {
    "model": "gap.datasetattribute",
    "pk": 58,
    "fields": {
      "dataset": 8,
      "attribute": 16,
      "source": "mint",
      "source_unit": 5,
      "ensembles": false
    }
  },
  {
    "model": "gap.datasetattribute",
    "pk": 59,
    "fields": {
      "dataset": 8,
      "attribute": 39,
      "source": "precip",
      "source_unit": 1,
      "ensembles": false
    }
  },
  {
    "model": "gap.datasetattribute",
    "pk": 60,
    "fields": {
      "dataset": 8,
      "attribute": 7,
      "source": "prate",
      "source_unit": 4,
      "ensembles": false
    }
  },
  {
    "model": "gap.datasetattribute",
    "pk": 61,
    "fields": {
      "dataset": 8,
      "attribute": 40,
      "source": "slp",
      "source_unit": 10,
      "ensembles": false
    }
  },
  {
    "model": "gap.datasetattribute",
    "pk": 62,
    "fields": {
      "dataset": 8,
      "attribute": 43,
      "source": "wind_heading",
      "source_unit": 11,
      "ensembles": false
    }
  },
  {
    "model": "gap.datasetattribute",
    "pk": 63,
    "fields": {
      "dataset": 8,
      "attribute": 33,
      "source": "wind_speed",
      "source_unit": 8,
      "ensembles": false
    }
  },
  {
    "model": "gap.datasetattribute",
    "pk": 64,
    "fields": {
      "dataset": 8,
      "attribute": 42,
      "source": "wind_speed_max",
      "source_unit": 8,
      "ensembles": false
    }
  },
  {
    "model": "gap.datasetattribute",
    "pk": 65,
    "fields": {
      "dataset": 8,
      "attribute": 41,
      "source": "wind_speed_min",
      "source_unit": 8,
      "ensembles": false
    }
  },
  {
    "model": "gap.datasetattribute",
    "pk": 66,
    "fields": {
      "dataset": 9,
      "attribute": 44,
      "source": "ap",
      "source_unit": 10,
      "ensembles": false
    }
  },
  {
    "model": "gap.datasetattribute",
    "pk": 67,
    "fields": {
      "dataset": 9,
      "attribute": 45,
      "source": "dw",
      "source_unit": 1,
      "ensembles": false
    }
  },
  {
    "model": "gap.datasetattribute",
    "pk": 68,
    "fields": {
      "dataset": 9,
      "attribute": 46,
      "source": "ec",
      "source_unit": 12,
      "ensembles": false
    }
  },
  {
    "model": "gap.datasetattribute",
    "pk": 69,
    "fields": {
      "dataset": 9,
      "attribute": 47,
      "source": "ew",
      "source_unit": 12,
      "ensembles": false
    }
  },
  {
    "model": "gap.datasetattribute",
    "pk": 70,
    "fields": {
      "dataset": 9,
      "attribute": 48,
      "source": "ld",
      "source_unit": 13,
      "ensembles": false
    }
  },
  {
    "model": "gap.datasetattribute",
    "pk": 71,
    "fields": {
      "dataset": 9,
      "attribute": 49,
      "source": "ra",
      "source_unit": 14,
      "ensembles": false
    }
  },
  {
    "model": "gap.datasetattribute",
    "pk": 72,
    "fields": {
      "dataset": 9,
      "attribute": 50,
      "source": "sm",
      "source_unit": 15,
      "ensembles": false
    }
  },
  {
    "model": "gap.datasetattribute",
    "pk": 73,
    "fields": {
      "dataset": 9,
      "attribute": 51,
      "source": "st",
      "source_unit": 5,
      "ensembles": false
    }
  },
  {
    "model": "gap.datasetattribute",
    "pk": 74,
    "fields": {
      "dataset": 9,
      "attribute": 52,
      "source": "te",
      "source_unit": 5,
      "ensembles": false
    }
  },
  {
    "model": "gap.datasetattribute",
    "pk": 75,
    "fields": {
      "dataset": 9,
      "attribute": 33,
      "source": "ws",
      "source_unit": 8,
      "ensembles": false
    }
  },
  {
    "model": "gap.datasetattribute",
    "pk": 76,
    "fields": {
      "dataset": 9,
      "attribute": 53,
      "source": "wg",
      "source_unit": 8,
      "ensembles": false
    }
  },
  {
    "model": "gap.datasetattribute",
    "pk": 77,
    "fields": {
      "dataset": 9,
      "attribute": 39,
      "source": "cp",
      "source_unit": 1,
      "ensembles": false
    }
  },
  {
    "model": "gap.datasetattribute",
    "pk": 78,
    "fields": {
      "dataset": 9,
      "attribute": 7,
      "source": "pr",
      "source_unit": 1,
      "ensembles": false
    }
  },
  {
    "model": "gap.datasetattribute",
    "pk": 79,
    "fields": {
      "dataset": 9,
      "attribute": 28,
      "source": "rh",
      "source_unit": 6,
      "ensembles": false
    }
  },
  {
    "model": "gap.datasetattribute",
    "pk": 80,
    "fields": {
      "dataset": 9,
      "attribute": 43,
      "source": "wd",
      "source_unit": 11,
      "ensembles": false
    }
  },
  {
    "model": "gap.datasetattribute",
    "pk": 81,
    "fields": {
      "dataset": 6,
      "attribute": 54,
      "source": "humidityMax",
      "source_unit": 6,
      "ensembles": false
    }
  },
  {
    "model": "gap.datasetattribute",
    "pk": 82,
    "fields": {
      "dataset": 6,
      "attribute": 55,
      "source": "humidityMin",
      "source_unit": 6,
      "ensembles": false
    }
  },
  {
    "model": "gap.datasetattribute",
    "pk": 83,
    "fields": {
      "dataset": 6,
      "attribute": 56,
      "source": "windSpeedAvg",
      "source_unit": 8,
      "ensembles": false
    }
  },
  {
    "model": "gap.datasetattribute",
    "pk": 84,
    "fields": {
      "dataset": 10,
      "attribute": 28,
      "source": "humidity",
      "source_unit": 6,
      "ensembles": false
    }
  },
  {
    "model": "gap.datasetattribute",
    "pk": 85,
    "fields": {
      "dataset": 10,
      "attribute": 57,
      "source": "specific_humidity",
      "source_unit": 16,
      "ensembles": false
    }
  },
  {
    "model": "gap.datasetattribute",
    "pk": 86,
    "fields": {
      "dataset": 10,
      "attribute": 44,
      "source": "pressure",
      "source_unit": 17,
      "ensembles": false
    }
  },
  {
    "model": "gap.datasetattribute",
    "pk": 87,
    "fields": {
      "dataset": 10,
      "attribute": 23,
      "source": "temperature",
      "source_unit": 5,
      "ensembles": false
    }
  },
  {
    "model": "gap.datasetattribute",
    "pk": 88,
    "fields": {
      "dataset": 4,
      "attribute": 15,
      "source": "total_rainfall",
      "source_unit": 1,
      "ensembles": false
    }
  },
  {
    "model": "gap.datasetattribute",
    "pk": 89,
    "fields": {
      "dataset": 4,
      "attribute": 8,
      "source": "total_evapotranspiration_flux",
      "source_unit": 1,
      "ensembles": false
    }
  },
  {
    "model": "gap.datasetattribute",
    "pk": 90,
    "fields": {
      "dataset": 4,
      "attribute": 9,
      "source": "max_temperature",
      "source_unit": 5,
      "ensembles": false
    }
  },
  {
    "model": "gap.datasetattribute",
    "pk": 91,
    "fields": {
      "dataset": 4,
      "attribute": 17,
      "source": "min_temperature",
      "source_unit": 5,
      "ensembles": false
    }
  },
  {
    "model": "gap.datasetattribute",
    "pk": 92,
    "fields": {
      "dataset": 4,
      "attribute": 36,
      "source": "precipitation_probability",
      "source_unit": 6,
      "ensembles": false
    }
  },
  {
    "model": "gap.datasetattribute",
    "pk": 93,
    "fields": {
      "dataset": 4,
      "attribute": 54,
      "source": "humidity_maximum",
      "source_unit": 6,
      "ensembles": false
    }
  },
  {
    "model": "gap.datasetattribute",
    "pk": 94,
    "fields": {
      "dataset": 4,
      "attribute": 55,
      "source": "humidity_minimum",
      "source_unit": 6,
      "ensembles": false
    }
  },
  {
    "model": "gap.datasetattribute",
    "pk": 95,
    "fields": {
      "dataset": 4,
      "attribute": 56,
      "source": "wind_speed_avg",
      "source_unit": 8,
      "ensembles": false
    }
  },
  {
    "model": "gap.datasetattribute",
    "pk": 96,
    "fields": {
      "dataset": 6,
      "attribute": 6,
      "source": "solarGHISum",
      "source_unit": 7,
      "ensembles": false
    }
  },
  {
    "model": "gap.datasetattribute",
    "pk": 97,
    "fields": {
      "dataset": 4,
      "attribute": 6,
      "source": "solar_radiation",
      "source_unit": 7,
      "ensembles": false
    }
  },
  {
    "model": "gap.datasetattribute",
    "pk": 98,
    "fields": {
      "dataset": 11,
      "attribute": 9,
      "source": "max_total_temperature",
      "source_unit": 5,
      "ensembles": false
    }
  },
  {
    "model": "gap.datasetattribute",
    "pk": 99,
    "fields": {
      "dataset": 11,
      "attribute": 17,
      "source": "min_total_temperature",
      "source_unit": 5,
      "ensembles": false
    }
  },
  {
    "model": "gap.datasetattribute",
    "pk": 100,
    "fields": {
      "dataset": 11,
      "attribute": 12,
      "source": "total_solar_irradiance",
      "source_unit": 3,
      "ensembles": false
    }
  },
  {
    "model": "gap.datasetattribute",
    "pk": 101,
    "fields": {
      "dataset": 11,
      "attribute": 15,
      "source": "total_rainfall",
      "source_unit": 1,
      "ensembles": false
    }
  },
  {
    "model": "gap.datasetattribute",
    "pk": 102,
    "fields": {
      "dataset": 1,
      "attribute": 61,
      "source": "pr_total_ERA5",
      "source_unit": 1,
      "ensembles": false
    }
  },
  {
    "model": "gap.datasetattribute",
    "pk": 103,
    "fields": {
      "dataset": 1,
      "attribute": 62,
      "source": "pr_total_CHIRPS",
      "source_unit": 1,
      "ensembles": false
    }
  },
  {
    "model": "gap.datasetattribute",
    "pk": 104,
    "fields": {
      "dataset": 1,
      "attribute": 63,
      "source": "pr_total_flag",
      "source_unit": 21,
      "ensembles": false
    }
  },
  {
    "model": "gap.datasetattribute",
    "pk": 105,
    "fields": {
      "dataset": 1,
      "attribute": 64,
      "source": "pr_total_flag_CHIRPS",
      "source_unit": 21,
      "ensembles": false
    }
  },
  {
    "model": "gap.datasetattribute",
    "pk": 106,
    "fields": {
      "dataset": 5,
      "attribute": 36,
      "source": "precipitationProbability",
      "source_unit": 6,
      "ensembles": false
    }
  },
  {
    "model": "gap.datasetattribute",
    "pk": 107,
    "fields": {
      "dataset": 5,
      "attribute": 54,
      "source": "humidityMax",
      "source_unit": 6,
      "ensembles": false
    }
  },
  {
    "model": "gap.datasetattribute",
    "pk": 108,
    "fields": {
      "dataset": 5,
      "attribute": 55,
      "source": "humidityMin",
      "source_unit": 6,
      "ensembles": false
    }
  },
  {
    "model": "gap.datasetattribute",
    "pk": 109,
    "fields": {
      "dataset": 5,
      "attribute": 56,
      "source": "windSpeedAvg",
      "source_unit": 8,
      "ensembles": false
    }
  },
  {
    "model": "gap.datasetattribute",
    "pk": 110,
    "fields": {
      "dataset": 5,
      "attribute": 6,
      "source": "solarGHISum",
      "source_unit": 7,
      "ensembles": false
    }
<<<<<<< HEAD
=======
  },
  {
    "model": "gap.datasetattribute",
    "pk": 111,
    "fields": {
      "dataset": 4,
      "attribute": 65,
      "source": "weather_code",
      "source_unit": 22,
      "ensembles": false
    }
  },
  {
    "model": "gap.datasetattribute",
    "pk": 112,
    "fields": {
      "dataset": 4,
      "attribute": 66,
      "source": "flood_index",
      "source_unit": 23,
      "ensembles": false
    }
  },
  {
    "model": "gap.datasetattribute",
    "pk": 113,
    "fields": {
      "dataset": 6,
      "attribute": 65,
      "source": "weatherCode",
      "source_unit": 22,
      "ensembles": false
    }
  },
  {
    "model": "gap.datasetattribute",
    "pk": 114,
    "fields": {
      "dataset": 6,
      "attribute": 66,
      "source": "floodIndex",
      "source_unit": 23,
      "ensembles": false
    }
>>>>>>> 0ca8b85f
  }
]<|MERGE_RESOLUTION|>--- conflicted
+++ resolved
@@ -1208,8 +1208,6 @@
       "source_unit": 7,
       "ensembles": false
     }
-<<<<<<< HEAD
-=======
   },
   {
     "model": "gap.datasetattribute",
@@ -1254,6 +1252,5 @@
       "source_unit": 23,
       "ensembles": false
     }
->>>>>>> 0ca8b85f
   }
 ]