# coding=utf-8
"""
Tomorrow Now GAP.

.. note:: Exceptions for ingestor.
"""


class FileNotFoundException(Exception):
    """File not found."""

    def __init__(self):  # noqa
        self.message = 'File not found.'
        super().__init__(self.message)


class FileIsNotCorrectException(Exception):
    """File not found."""

    def __init__(self, message):  # noqa
        super().__init__(message)


class ApiKeyNotFoundException(Exception):
    """Api key not found."""

    def __init__(self):  # noqa
        self.message = 'Api key not found.'
        super().__init__(self.message)


<<<<<<< HEAD
class EnvIsNotSetException(Exception):
    """Env is not set error."""

    def __init__(self, ENV_KEY):  # noqa
        self.message = f'{ENV_KEY} is not set.'
=======
class AdditionalConfigNotFoundException(Exception):
    """Error when additional config is not found."""

    def __init__(self, key):  # noqa
        self.message = f'{key} is required in additional_config.'
>>>>>>> 73fe0e51
        super().__init__(self.message)<|MERGE_RESOLUTION|>--- conflicted
+++ resolved
@@ -29,17 +29,17 @@
         super().__init__(self.message)
 
 
-<<<<<<< HEAD
 class EnvIsNotSetException(Exception):
     """Env is not set error."""
 
     def __init__(self, ENV_KEY):  # noqa
         self.message = f'{ENV_KEY} is not set.'
-=======
+        super().__init__(self.message)
+
+
 class AdditionalConfigNotFoundException(Exception):
     """Error when additional config is not found."""
 
     def __init__(self, key):  # noqa
         self.message = f'{key} is required in additional_config.'
->>>>>>> 73fe0e51
         super().__init__(self.message)