--- conflicted
+++ resolved
@@ -62,18 +62,8 @@
         self.dataset_type = DatasetType.objects.get(
             variable_name=DATASET_TYPE
         )
-<<<<<<< HEAD
-        self.dataset, _ = Dataset.objects.get_or_create(
-            name=DATASET_NAME,
-            provider=self.provider,
-            type=self.dataset_type,
-            time_step=DatasetTimeStep.HOURLY,
-            store_type=DatasetStore.TABLE
-        )
-=======
         self.dataset = self._init_dataset()
         self.data_source_file = None
->>>>>>> 51e5cef9
 
         self.attributes = {}
         for dataset_attr in self.dataset.datasetattribute_set.all():
