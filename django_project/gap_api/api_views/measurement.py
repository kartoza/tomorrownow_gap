# coding=utf-8
"""
Tomorrow Now GAP.

.. note:: Measurement APIs
"""

import json
from datetime import date, datetime, time
from typing import Dict

import pytz
from django.contrib.gis.geos import (
    GEOSGeometry,
    Point,
    MultiPoint,
    MultiPolygon,
    Polygon
)
from django.db.models.functions import Lower
from django.db.utils import ProgrammingError
from django.http import StreamingHttpResponse
from drf_yasg import openapi
from drf_yasg.utils import swagger_auto_schema
from rest_framework.exceptions import ValidationError
from rest_framework.permissions import IsAuthenticated
from rest_framework.response import Response
from rest_framework.views import APIView

from gap.models import (
    Attribute,
    DatasetAttribute
)
from gap.providers import get_reader_from_dataset
from gap.utils.reader import (
    LocationInputType,
    DatasetReaderInput,
    DatasetReaderValue,
    BaseDatasetReader,
    DatasetReaderOutputType
)
from gap_api.serializers.common import APIErrorSerializer
from gap_api.utils.helper import ApiTag
<<<<<<< HEAD
from gap.providers import get_reader_from_dataset
from gap_api.mixins import GAPAPILoggingMixin
=======


def attribute_list():
    """Attribute list."""
    try:
        return list(
            Attribute.objects.all().values_list(
                'variable_name', flat=True
            ).order_by('variable_name')
        )
    except ProgrammingError:
        pass


def default_attribute_list():
    """Attribute list."""
    try:
        first = Attribute.objects.all().order_by('variable_name').first()
        if first:
            return Attribute.objects.all().order_by(
                'variable_name'
            ).first().variable_name
        else:
            return ''
    except ProgrammingError:
        pass
>>>>>>> 4447c2e0


class MeasurementAPI(GAPAPILoggingMixin, APIView):
    """API class for measurement."""

    date_format = '%Y-%m-%d'
    permission_classes = [IsAuthenticated]
    api_parameters = [
        openapi.Parameter(
            'attributes',
            openapi.IN_QUERY,
            required=True,
            description='List of attribute name',
            type=openapi.TYPE_ARRAY,
            items=openapi.Items(
                type=openapi.TYPE_STRING,
                enum=attribute_list(),
                default=default_attribute_list()
            )
        ),
        openapi.Parameter(
            'start_date', openapi.IN_QUERY,
            description='Start Date',
            type=openapi.TYPE_STRING
        ),
        openapi.Parameter(
            'end_date', openapi.IN_QUERY,
            description='End Date',
            type=openapi.TYPE_STRING
        ),
        openapi.Parameter(
            'product', openapi.IN_QUERY,
            description='Product type',
            type=openapi.TYPE_STRING,
            enum=[
                'historical_reanalysis',
                'shortterm_forecast',
                'seasonal_forecast',
                'observations',
                'windborne_observational'
            ],
            default='historical_reanalysis'
        ),
        openapi.Parameter(
            'output_type', openapi.IN_QUERY,
            description='Returned format',
            type=openapi.TYPE_STRING,
            enum=[
                DatasetReaderOutputType.JSON,
                DatasetReaderOutputType.NETCDF,
                DatasetReaderOutputType.CSV,
                DatasetReaderOutputType.ASCII
            ],
            default=DatasetReaderOutputType.JSON
        ),
    ]

    def _get_attribute_filter(self):
        """Get list of attributes in the query parameter.

        :return: attribute list
        :rtype: List[Attribute]
        """
        attributes_str = self.request.GET.get('attributes')
        attributes_str = attributes_str.split(',')
        return Attribute.objects.filter(variable_name__in=attributes_str)

    def _get_date_filter(self, attr_name):
        """Get date object from filter (start_date/end_date).

        :param attr_name: request parameter name
        :type attr_name: str
        :return: Date object
        :rtype: date
        """
        date_str = self.request.GET.get(attr_name, None)
        return (
            date.today() if date_str is None else
            datetime.strptime(date_str, self.date_format).date()
        )

    def _get_location_filter(self) -> DatasetReaderInput:
        """Get location from lon and lat in the request parameters.

        :return: Location to be queried
        :rtype: DatasetReaderInput
        """
        if self.request.method == 'POST':
            features = self.request.data.get('features', [])
            geom = None
            point_list = []
            for geojson in features:
                geom = GEOSGeometry(
                    json.dumps(geojson['geometry']), srid=4326
                )
                if isinstance(geom, (MultiPolygon, Polygon)):
                    break
                point_list.append(geom[0])
            if geom is None:
                raise ValidationError({
                    'Invalid Request Parameter': (
                        'Unknown geometry type!'
                    )
                })
            if isinstance(geom, (MultiPolygon, Polygon)):
                return DatasetReaderInput(
                    geom, LocationInputType.POLYGON)
            return DatasetReaderInput(
                MultiPoint(point_list), LocationInputType.LIST_OF_POINT)
        lon = self.request.GET.get('lon', None)
        lat = self.request.GET.get('lat', None)
        if lon is not None and lat is not None:
            return DatasetReaderInput.from_point(
                Point(x=float(lon), y=float(lat), srid=4326))
        # (xmin, ymin, xmax, ymax)
        bbox = self.request.GET.get('bbox', None)
        if bbox is not None:
            number_list = [float(a) for a in bbox.split(',')]
            return DatasetReaderInput.from_bbox(number_list)
        return None

    def _get_altitudes_filter(self):
        """Get list of altitudes in the query parameter.

        :return: altitudes list
        :rtype: (int, int)
        """
        altitudes_str = self.request.GET.get('altitudes', None)
        if altitudes_str is None:
            return None, None
        try:
            altitudes = [
                float(altitude) for altitude in altitudes_str.split(',')
            ]
        except ValueError:
            raise ValidationError('altitudes not a float')
        if len(altitudes) != 2:
            raise ValidationError(
                'altitudes needs to be a comma-separated list, '
                'contains 2 number'
            )
        if altitudes[0] > altitudes[1]:
            raise ValidationError(
                'First altitude needs to be greater than second altitude'
            )
        return altitudes[0], altitudes[1]

    def _get_product_filter(self):
        """Get product name filter in the request parameters.

        :return: List of product type lowercase
        :rtype: List[str]
        """
        product = self.request.GET.get('product', None)
        if product is None:
            return ['historical_reanalysis']
        return [product.lower()]

    def _get_format_filter(self):
        """Get format filter in the request parameters.

        :return: List of product type lowercase
        :rtype: List[str]
        """
        product = self.request.GET.get(
            'output_type', DatasetReaderOutputType.JSON)
        return product.lower()

    def _read_data(self, reader: BaseDatasetReader) -> DatasetReaderValue:
        reader.read()
        return reader.get_data_values()

    def _read_data_as_json(
            self, reader_dict: Dict[int, BaseDatasetReader],
            start_dt: datetime, end_dt: datetime) -> DatasetReaderValue:
        """Read data from given reader.

        :param reader: Dataset Reader
        :type reader: BaseDatasetReader
        :return: data value
        :rtype: DatasetReaderValue
        """
        data = {
            'metadata': {
                'start_date': start_dt.isoformat(timespec='seconds'),
                'end_date': end_dt.isoformat(timespec='seconds'),
                'dataset': []
            },
            'results': []
        }
        for reader in reader_dict.values():
            reader_value = self._read_data(reader)
            if reader_value.is_empty():
                return None
            values = reader_value.to_json()
            if values:
                data['metadata']['dataset'].append({
                    'provider': reader.dataset.provider.name,
                    'attributes': reader.get_attributes_metadata()
                })
                data['results'].append(values)
        return data

    def _read_data_as_netcdf(
            self, reader_dict: Dict[int, BaseDatasetReader],
            start_dt: datetime, end_dt: datetime) -> Response:
        reader: BaseDatasetReader = list(reader_dict.values())[0]
        reader_value = self._read_data(reader)
        if reader_value.is_empty():
            return None
        response = StreamingHttpResponse(
            reader_value.to_netcdf_stream(),
            content_type='application/x-netcdf'
        )
        response['Content-Disposition'] = 'attachment; filename="data.nc"'

        return response

    def _read_data_as_csv(
            self, reader_dict: Dict[int, BaseDatasetReader],
            start_dt: datetime, end_dt: datetime) -> Response:
        reader: BaseDatasetReader = list(reader_dict.values())[0]
        reader_value = self._read_data(reader)
        if reader_value.is_empty():
            return None
        response = StreamingHttpResponse(
            reader_value.to_csv_stream(), content_type='text/csv')
        response['Content-Disposition'] = 'attachment; filename="data.csv"'
        return response

    def _read_data_as_ascii(
            self, reader_dict: Dict[int, BaseDatasetReader],
            start_dt: datetime, end_dt: datetime) -> Response:
        reader: BaseDatasetReader = list(reader_dict.values())[0]
        reader_value = self._read_data(reader)
        if reader_value.is_empty():
            return None
        response = StreamingHttpResponse(
            reader_value.to_csv_stream('.txt', '\t'),
            content_type='text/ascii')
        response['Content-Disposition'] = 'attachment; filename="data.txt"'
        return response

    def validate_output_format(
            self, location: DatasetReaderInput, output_format):
        """Validate output format.

        :param location: location input filter
        :type location: DatasetReaderInput
        :param output_format: output type/format
        :type output_format: str
        :raises ValidationError: invalid request
        """
        if output_format == DatasetReaderOutputType.JSON:
            if location.type != LocationInputType.POINT:
                raise ValidationError({
                    'Invalid Request Parameter': (
                        'Output format json is only available '
                        'for single point query!'
                    )
                })

    def validate_dataset_attributes(self, dataset_attributes, output_format):
        """Validate the attributes for the query.

        :param dataset_attributes: dataset attribute list
        :type dataset_attributes: List[DatasetAttribute]
        :param output_format: output type/format
        :type output_format: str
        :raises ValidationError: invalid request
        """
        if len(dataset_attributes) == 0:
            raise ValidationError({
                'Invalid Request Parameter': (
                    'No matching attribute found!'
                )
            })

        if output_format == 'csv':
            non_ensemble_count = dataset_attributes.filter(
                ensembles=False
            ).count()
            ensemble_count = dataset_attributes.filter(
                ensembles=True
            ).count()
            if ensemble_count > 0 and non_ensemble_count > 0:
                raise ValidationError({
                    'Invalid Request Parameter': (
                        'Attribute with ensemble cannot be mixed '
                        'with non-ensemble'
                    )
                })

    def get_response_data(self) -> Response:
        """Read data from dataset.

        :return: Dictionary of metadata and data
        :rtype: dict
        """
        attributes = self._get_attribute_filter()
        location = self._get_location_filter()
        min_altitudes, max_altitudes = self._get_altitudes_filter()
        start_dt = datetime.combine(
            self._get_date_filter('start_date'),
            time.min, tzinfo=pytz.UTC
        )
        end_dt = datetime.combine(
            self._get_date_filter('end_date'),
            time.max, tzinfo=pytz.UTC
        )
        output_format = self._get_format_filter()
        if location is None:
            return Response(
                status=200,
                data={}
            )

        # validate if json is only available for single location filter
        self.validate_output_format(location, output_format)
        # TODO: validate minimum/maximum area filter?

        dataset_attributes = DatasetAttribute.objects.filter(
            attribute__in=attributes,
            dataset__is_internal_use=False,
            attribute__is_active=True
        )
        product_filter = self._get_product_filter()
        dataset_attributes = dataset_attributes.annotate(
            product_name=Lower('dataset__type__variable_name')
        ).filter(
            product_name__in=product_filter
        ).order_by('dataset__type__variable_name')

        # validate empty dataset_attributes
        self.validate_dataset_attributes(dataset_attributes, output_format)

        dataset_dict: Dict[int, BaseDatasetReader] = {}
        for da in dataset_attributes:
            if da.dataset.id in dataset_dict:
                dataset_dict[da.dataset.id].add_attribute(da)
            else:
                try:
                    reader = get_reader_from_dataset(da.dataset)
                    dataset_dict[da.dataset.id] = reader(
                        da.dataset, [da], location, start_dt, end_dt,
                        altitudes=(min_altitudes, max_altitudes),
                    )
                except TypeError as e:
                    print(e)
                    pass

        response = None
        if output_format == DatasetReaderOutputType.JSON:
            data_value = self._read_data_as_json(
                dataset_dict, start_dt, end_dt)
            if data_value:
                response = Response(
                    status=200,
                    data=data_value
                )
        elif output_format == DatasetReaderOutputType.NETCDF:
            response = self._read_data_as_netcdf(
                dataset_dict, start_dt, end_dt)
        elif output_format == DatasetReaderOutputType.CSV:
            response = self._read_data_as_csv(dataset_dict, start_dt, end_dt)
        elif output_format == DatasetReaderOutputType.ASCII:
            response = self._read_data_as_ascii(dataset_dict, start_dt, end_dt)
        else:
            raise ValidationError({
                'Invalid Request Parameter': (
                    f'Incorrect output_type value: {output_format}'
                )
            })

        if response is None:
            return Response(
                status=404,
                data={
                    'detail': 'No weather data is found for given queries.'
                }
            )
        return response

    @swagger_auto_schema(
        operation_id='get-measurement',
        operation_description=(
            "Fetch weather data using either a single point or bounding box "
            "and attribute filters."
        ),
        tags=[ApiTag.Measurement],
        manual_parameters=[
            *api_parameters,
            openapi.Parameter(
                'lat', openapi.IN_QUERY,
                description='Latitude',
                type=openapi.TYPE_NUMBER
            ),
            openapi.Parameter(
                'lon', openapi.IN_QUERY,
                description='Longitude',
                type=openapi.TYPE_NUMBER
            ),
            openapi.Parameter(
                'bbox', openapi.IN_QUERY,
                description='Bounding box: xmin, ymin, xmax, ymax',
                type=openapi.TYPE_STRING
            ),
            openapi.Parameter(
                'altitudes', openapi.IN_QUERY,
                description='2 value of altitudes: alt_min, alt_max',
                type=openapi.TYPE_STRING
            )
        ],
        responses={
            200: openapi.Schema(
                description=(
                        'Weather data'
                ),
                type=openapi.TYPE_OBJECT,
                properties={}
            ),
            400: APIErrorSerializer
        }
    )
    def get(self, request, *args, **kwargs):
        """Fetch weather data by a single point or bounding box."""
        return self.get_response_data()

    @swagger_auto_schema(
        operation_id='get-measurement-by-geom',
        operation_description=(
            "Fetch weather data using either a polygon or list of point "
            "and attribute filters."
        ),
        tags=[ApiTag.Measurement],
        manual_parameters=[
            *api_parameters
        ],
        request_body=openapi.Schema(
            description=(
                'MultiPolygon or MultiPoint (SRID 4326) in geojson format'
            ),
            type=openapi.TYPE_STRING
        ),
        responses={
            200: openapi.Schema(
                description=(
                    'Weather data'
                ),
                type=openapi.TYPE_OBJECT,
                properties={}
            ),
            400: APIErrorSerializer
        }
    )
    def post(self, request, *args, **kwargs):
        """Fetch weather data by polygon/points."""
        return self.get_response_data()<|MERGE_RESOLUTION|>--- conflicted
+++ resolved
@@ -41,10 +41,7 @@
 )
 from gap_api.serializers.common import APIErrorSerializer
 from gap_api.utils.helper import ApiTag
-<<<<<<< HEAD
-from gap.providers import get_reader_from_dataset
 from gap_api.mixins import GAPAPILoggingMixin
-=======
 
 
 def attribute_list():
@@ -71,7 +68,6 @@
             return ''
     except ProgrammingError:
         pass
->>>>>>> 4447c2e0
 
 
 class MeasurementAPI(GAPAPILoggingMixin, APIView):
