"""Tomorrow Now GAP."""
from __future__ import absolute_import, unicode_literals

import logging
import os

from celery import Celery, signals
from celery.result import AsyncResult
from celery.schedules import crontab
from celery.utils.serialization import strtobool
from celery.worker.control import inspect_command
from celery.worker import strategy
from django.utils import timezone

logger = logging.getLogger(__name__)
# Disable info log from Celery MainProcess
strategy.logger.setLevel(logging.WARNING)

# set the default Django settings module for the 'celery' program.
# this is also used in manage.py
os.environ.setdefault('DJANGO_SETTINGS_MODULE', 'core.settings')

# Get the base REDIS URL, default to redis' default
BASE_REDIS_URL = (
    f'redis://default:{os.environ.get("REDIS_PASSWORD", "")}'
    f'@{os.environ.get("REDIS_HOST", "")}',
)

app = Celery('GAP')

# Using a string here means the worker don't have to serialize
# the configuration object to child processes.
# - namespace='CELERY' means all celery-related configuration keys
#   should have a `CELERY_` prefix.
app.config_from_object('django.conf:settings', namespace='CELERY')

# use max task = 1 to avoid memory leak from numpy/ingestor
# this should be set to main worker only
if os.environ.get('CELERY_MAX_TASKS_PER_CHILD', None):
    logger.info(
        'CELERY_MAX_TASKS_PER_CHILD is set to %s',
        os.environ.get('CELERY_MAX_TASKS_PER_CHILD')
    )
    # Set the maximum number of tasks a worker can execute
    # before it is replaced
    app.conf.worker_max_tasks_per_child = int(
        os.environ.get('CELERY_MAX_TASKS_PER_CHILD')
    )

# Load task modules from all registered Django app configs.
app.autodiscover_tasks()

app.conf.broker_url = BASE_REDIS_URL

# this allows you to schedule items in the Django admin.
app.conf.beat_scheduler = 'django_celery_beat.schedulers.DatabaseScheduler'

# Task cron job schedules
app.conf.beat_schedule = {
    'generate-crop-plan': {
        'task': 'generate_crop_plan',
        # Run everyday at 01:30 UTC or 04:30 EAT
        'schedule': crontab(minute='30', hour='1'),
    },
    'retry-crop-plan-generators': {
        'task': 'retry_crop_plan_generators',
        'schedule': crontab(minute='0', hour='*'),
    },
    'salient-collector-session': {
        'task': 'salient_collector_session',
        # Run every Monday 02:00 UTC
        'schedule': crontab(minute='0', hour='4', day_of_week='1'),
    },
    'tio-collector-session': {
        'task': 'tio_collector_session',
        # Run everyday at 00:30 UTC
        'schedule': crontab(minute='30', hour='00'),
    },
    # Run all ingestor session daily
    'run-daily-ingestor-session': {
        'task': 'run_daily_ingestor',
        # Run everyday at 00:00 UTC
        'schedule': crontab(minute='00', hour='00'),
    },
    'store-api-logs': {
        'task': 'store_api_logs',
        # Run every 5minutes
        'schedule': crontab(minute='*/5'),
    },
    'cleanup-r-execution-logs': {
        'task': 'cleanup_r_execution_logs',
        # Run every first day of each month at 00:00 UTC
        'schedule': crontab(minute=0, hour=0, day_of_month=1),
    },
    'cleanup-user-locations': {
        'task': 'cleanup_user_locations',
        # Run every week at 00:00 UTC
        'schedule': crontab(minute='0', hour='0', day_of_week='0'),
    },
    'cleanup-user-files': {
        'task': 'cleanup_user_files',
        # Run everyday at 00:15 UTC
        'schedule': crontab(minute='15', hour='00'),
    },
    'check-running-tasks': {
        'task': 'check_running_tasks',
        # Run every 6 hours
        'schedule': crontab(minute='0', hour='*/6'),
    },
    'cleanup-dcas-old-output-files': {
        'task': 'cleanup_dcas_old_output_files',
        # Run every week at 00:15 UTC
        'schedule': crontab(minute='15', hour='00', day_of_week='0'),
    },
    'salient-collector-historical': {
        'task': 'salient_collector_historical',
        # Run every first day of each month at 06:00 UTC
        'schedule': crontab(minute='0', hour='6', day_of_month=1),
    },
    'tio-hourly-collector-session': {
        'task': 'tio_hourly_collector_session',
        # Run every day at 03:00 UTC
        'schedule': crontab(minute='0', hour='3'),
    },
    'cleanup-incomplete-signup-requests': {
        'task': 'cleanup_incomplete_signups',
        # run once a day at 00:00
        'schedule': crontab(minute=0, hour=0),
    },
    'cleanup-deleted-zarr': {
        'task': 'cleanup_deleted_zarr',
        # run once a day at 23:00
        'schedule': crontab(minute=0, hour=23),
    },
    'store-spw-to-parquet-monthly': {
        'task': 'store_spw_to_parquet_monthly',
        # Run every first day and 15th of each month at 12:00 UTC
        'schedule': crontab(minute='0', hour='12', day_of_month='1,15'),
    },
    'run-tamsat-spw': {
        'task': 'run_tamsat_spw',
        # Run every day at 00:15 UTC
        'schedule': crontab(minute='15', hour='0'),
    },
    'google-nowcast-collector-session': {
        'task': 'google_nowcast_collector_session',
        # Run every day every 6 hours at 15 minutes past the hour
        'schedule': crontab(minute='15', hour='*/6'),
    },
<<<<<<< HEAD
    'cleanup-old-forecast-data': {
        'task': 'cleanup_old_forecast_data',
        # Run every day every 22:00 UTC
        'schedule': crontab(minute='0', hour='22'),
=======
    'google-graphcast-collector-session': {
        'task': 'google_graphcast_collector_session',
        # Run every day every 6 hours at 50 minutes past the hour
        'schedule': crontab(minute='50', hour='*/6'),
>>>>>>> 6ab4211d
    },
}


def cancel_task(task_id: str):
    """
    Cancel task if it's ongoing.

    :param task_id: task identifier
    """
    try:
        res = AsyncResult(task_id)
        if not res.ready():
            # find if there is running task and stop it
            app.control.revoke(
                task_id,
                terminate=True,
                signal='SIGKILL'
            )
    except Exception as ex:
        logger.error(f'Failed cancel_task: {task_id}')
        logger.error(ex)


def check_ongoing_task(task_name: str, context_id: str) -> bool:
    """Check whether a task_name is still running for the same context.

    This method can be useful to prevent system running the same task while
    the worker is still processing the first one.
    :param task_name: name of the task
    :type task_name: str
    :param context_id: main id for the task
    :type context_id: str
    :return: True if there is still running task with the same context
    :rtype: bool
    """
    from core.models import BackgroundTask, TaskStatus
    bg_task = BackgroundTask.objects.filter(
        task_name=task_name,
        context_id=context_id
    ).first()
    if bg_task is None:
        return False
    return bg_task.status in [
        TaskStatus.RUNNING, TaskStatus.QUEUED
    ]


def update_task_progress(
        task_name: str, context_id: str, progress: float,
        progress_text: str):
    """Update the BackgroundTask record with progress from running task.

    :param task_name: name of the task
    :type task_name: str
    :param context_id: main id for the task
    :type context_id: str
    :param progress: progress value
    :type progress: float
    :param progress_text: progress text
    :type progress_text: str
    """
    from core.models import BackgroundTask
    bg_task = BackgroundTask.objects.filter(
        task_name=task_name,
        context_id=context_id
    ).first()
    if bg_task is None:
        return
    bg_task.progress = progress
    bg_task.progress_text = progress_text
    bg_task.last_update = timezone.now()
    bg_task.save(update_fields=[
        'progress', 'progress_text', 'last_update'
    ])


EXCLUDED_TASK_LIST = [
    'celery.backend_cleanup',
    'store_api_logs',
    'cleanup_user_locations'
]


def is_task_ignored(task_name: str) -> bool:
    """Check if task should be ignored.

    :param task_name: name of the task
    :type task_name: str
    :return: True if task is not empty and not in excluded list
    :rtype: bool
    """
    return task_name == '' or task_name in EXCLUDED_TASK_LIST


@signals.after_task_publish.connect
def task_sent_handler(sender=None, headers=None, body=None, **kwargs):
    """Handle a task being sent to the celery.

    Task is sent to celery, but might not be queued to worker yet.
    :param sender: task sender, defaults to None
    :type sender: any, optional
    :param headers: task headers, defaults to None
    :type headers: dict, optional
    :param body: task body, defaults to None
    :type body: dict, optional
    """
    from core.models import BackgroundTask
    info = headers if 'task' in headers else body
    task_id = info['id']
    task_name = info['task']
    task_args = body[0]
    if is_task_ignored(task_name):
        return
    bg_task, _ = BackgroundTask.objects.get_or_create(
        task_id=task_id,
        defaults={
            'task_name': task_name,
            'last_update': timezone.now(),
            'parameters': task_args
        }
    )
    bg_task.task_on_sent(
        task_id, task_name, str(task_args)
    )


@signals.task_received.connect
def task_received_handler(sender, request=None, **kwargs):
    """Handle a task being queued in the worker.

    :param sender: task sender
    :type sender: any
    :param request: task request, defaults to None
    :type request: dict, optional
    """
    from core.models import BackgroundTask
    task_id = request.id if request else None
    task_args = request.args
    task_name = request.name if request else ''
    if is_task_ignored(task_name):
        return
    bg_task, _ = BackgroundTask.objects.get_or_create(
        task_id=task_id,
        defaults={
            'task_name': task_name,
            'last_update': timezone.now(),
            'parameters': str(task_args)
        }
    )
    bg_task.task_on_queued(
        task_id, task_name, str(task_args)
    )


@signals.task_prerun.connect
def task_prerun_handler(
        sender=None, task_id=None, task=None,
        args=None, **kwargs):
    """Handle when task is about to be executed.

    :param sender: task sender, defaults to None
    :type sender: any, optional
    :param task_id: task id, defaults to None
    :type task_id: str, optional
    :param task: task, defaults to None
    :type task: any, optional
    :param args: task args, defaults to None
    :type args: any, optional
    """
    from core.models import BackgroundTask
    task_name = sender.name if sender else ''
    if is_task_ignored(task_name):
        return
    bg_task, _ = BackgroundTask.objects.get_or_create(
        task_id=task_id,
        defaults={
            'task_name': task_name,
            'parameters': str(args),
            'last_update': timezone.now(),
        }
    )
    bg_task.task_on_started()


@signals.task_success.connect
def task_success_handler(sender, **kwargs):
    """Handle when task is successfully run.

    :param sender: task sender
    :type sender: any
    """
    from core.models import BackgroundTask
    task_name = sender.name if sender else ''
    if is_task_ignored(task_name):
        return
    task_id = sender.request.id
    bg_task, _ = BackgroundTask.objects.get_or_create(
        task_id=task_id,
        defaults={
            'task_name': task_name,
            'last_update': timezone.now(),
        }
    )
    bg_task.task_on_completed()


@signals.task_failure.connect
def task_failure_handler(
        sender, task_id=None, args=None,
        exception=None, traceback=None, **kwargs):
    """Handle a failure task from unexpected exception.

    :param sender: task sender
    :type sender: any
    :param task_id: task id, defaults to None
    :type task_id: str, optional
    :param args: task args, defaults to None
    :type args: any, optional
    :param exception: exception, defaults to None
    :type exception: Exception, optional
    :param traceback: traceback, defaults to None
    :type traceback: Traceback, optional
    """
    from core.models import BackgroundTask
    task_name = sender.name if sender else ''
    if is_task_ignored(task_name):
        return
    bg_task, _ = BackgroundTask.objects.get_or_create(
        task_id=task_id,
        defaults={
            'task_name': task_name,
            'parameters': str(args),
            'last_update': timezone.now(),
        }
    )
    bg_task.task_on_errors(exception, traceback)


@signals.task_revoked.connect
def task_revoked_handler(sender, request=None, **kwargs):
    """Handle a cancelled task.

    :param sender: task sender
    :type sender: any
    :param request: task request, defaults to None
    :type request: any, optional
    """
    from core.models import BackgroundTask
    task_name = sender.name if sender else ''
    task_id = request.id if request else None
    if is_task_ignored(task_name):
        return
    bg_task, _ = BackgroundTask.objects.get_or_create(
        task_id=task_id,
        defaults={
            'task_name': task_name,
            'last_update': timezone.now(),
        }
    )
    bg_task.task_on_cancelled()
    if bg_task.task_name == 'ingestor_session':
        from gap.ingestor.base import ingestor_revoked_handler
        ingestor_revoked_handler(bg_task)


@signals.task_internal_error.connect
def task_internal_error_handler(
        sender, task_id=None, exception=None, **kwargs):
    """Handle when task is error from internal celery error.

    :param sender: task sender
    :type sender: any
    :param task_id: task id, defaults to None
    :type task_id: str, optional
    :param exception: Exception, defaults to None
    :type exception: Exception, optional
    """
    from core.models import BackgroundTask
    task_name = sender.name if sender else ''
    if is_task_ignored(task_name):
        return
    bg_task, _ = BackgroundTask.objects.get_or_create(
        task_id=task_id,
        defaults={
            'task_name': task_name,
            'last_update': timezone.now(),
        }
    )
    bg_task.task_on_errors(exception)


@signals.task_retry.connect
def task_retry_handler(sender, reason, **kwargs):
    """Handle when task is being retried by celery.

    :param sender: task sender
    :type sender: any
    :param reason: retry reason
    :type reason: str
    """
    from core.models import BackgroundTask
    task_name = sender.name if sender else ''
    if is_task_ignored(task_name):
        return
    task_id = sender.request.id
    bg_task, _ = BackgroundTask.objects.get_or_create(
        task_id=task_id,
        defaults={
            'task_name': task_name,
            'last_update': timezone.now(),
        }
    )
    bg_task.task_on_retried(reason)


@inspect_command(
    alias='dump_conf',
    signature='[include_defaults=False]',
    args=[('with_defaults', strtobool)],
)
def conf(state, with_defaults=False, **kwargs):
    """Disable the `conf` inspect command.

    This is to stop sensitive configuration info appearing in e.g. Flower.
    (Celery makes an attempt to remove sensitive info,but it is not foolproof)
    :param state: state
    :type state: any
    :param with_defaults: defaults, defaults to False
    :type with_defaults: bool, optional
    :return: Detail dictionary
    :rtype: dict
    """
    return {'error': 'Config inspection has been disabled.'}<|MERGE_RESOLUTION|>--- conflicted
+++ resolved
@@ -147,17 +147,15 @@
         # Run every day every 6 hours at 15 minutes past the hour
         'schedule': crontab(minute='15', hour='*/6'),
     },
-<<<<<<< HEAD
+    'google-graphcast-collector-session': {
+        'task': 'google_graphcast_collector_session',
+        # Run every day every 6 hours at 50 minutes past the hour
+        'schedule': crontab(minute='50', hour='*/6'),
+    },
     'cleanup-old-forecast-data': {
         'task': 'cleanup_old_forecast_data',
         # Run every day every 22:00 UTC
         'schedule': crontab(minute='0', hour='22'),
-=======
-    'google-graphcast-collector-session': {
-        'task': 'google_graphcast_collector_session',
-        # Run every day every 6 hours at 50 minutes past the hour
-        'schedule': crontab(minute='50', hour='*/6'),
->>>>>>> 6ab4211d
     },
 }
 
