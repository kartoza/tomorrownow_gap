--- conflicted
+++ resolved
@@ -12,11 +12,8 @@
     SignUpRequestStatusView,
     MySignUpRequestView, ForgotPasswordView,
     ResetPasswordConfirmView, DecodeSocialSignupTokenView,
-<<<<<<< HEAD
+    UserInfoAPI,
     APIKeyListCreate, APIKeyDestroy
-=======
-    UserInfoAPI
->>>>>>> 6841fda5
 )
 
 
