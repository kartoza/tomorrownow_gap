--- conflicted
+++ resolved
@@ -18,11 +18,8 @@
     "axios": "^1.9.0",
     "date-fns": "^4.1.0",
     "framer-motion": "^12.15.0",
-<<<<<<< HEAD
+    "maplibre-gl": "^5.6.0",
     "lucide-react": "^0.518.0",
-=======
-    "maplibre-gl": "^5.6.0",
->>>>>>> 6841fda5
     "react": "^18.2.0",
     "react-dom": "^18.2.0",
     "react-hot-toast": "^2.5.2",
