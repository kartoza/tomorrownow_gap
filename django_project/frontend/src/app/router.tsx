import { createBrowserRouter } from 'react-router-dom'
import { 
  Box, 
  Container, 
  VStack, 
  Heading, 
  Text, 
  Button,
  Icon
} from '@chakra-ui/react'
import { MainLayout } from '@/layouts/MainLayout'
import { AuthLayout } from '@/layouts/AuthLayout'
import LandingPage from '@/pages/LandingPage'
import LoginPage from '@/pages/LoginPage'
import SignupPage from '@/pages/SignupPage'
<<<<<<< HEAD
import ApiKeys from '@/pages/ApiKeys'
=======
import DcasCsvList from '@/pages/DcasCsvList'
>>>>>>> d5a63822


const ErrorPage = () => (
  <Box minH="100vh" display="flex" alignItems="center" justifyContent="center" bg="gray.50">
    <Container maxW="md" textAlign="center">
      <VStack gap={6}>
        <Box fontSize="6xl" color="red.500">
          ⚠️
        </Box>
        <Heading as="h1" size="xl" color="gray.900">
          Oops! Something went wrong
        </Heading>
        <Text color="gray.600" fontSize="lg">
          We couldn't find the page you're looking for, or something unexpected happened.
        </Text>
        <VStack gap={3}>
          <Button
            colorScheme="blue"
            size="lg"
            onClick={() => window.location.href = '/'}
          >
            Go Back Home
          </Button>
          <Button
            variant="outline"
            colorScheme="gray"
            onClick={() => window.location.reload()}
          >
            Refresh Page
          </Button>
        </VStack>
        <Text fontSize="sm" color="gray.500">
          If this problem persists, please contact our support team.
        </Text>
      </VStack>
    </Container>
  </Box>
)


export const router = createBrowserRouter([
  {
    path: "/",
    element: <MainLayout />,
    errorElement: <ErrorPage />,
    children: [
      {
        index: true,
        element: <LandingPage />,
      }
    ],
  },
  {
    path: "/signin",
    element: <AuthLayout />,
    errorElement: <ErrorPage />,
    children: [
      {
        index: true,
        element: <LoginPage />,
      }
    ],
  },
  {
    path: "/signup",
    element: <AuthLayout />,
    errorElement: <ErrorPage />,
    children: [
      {
        index: true,
        element: <SignupPage />,
      }
    ],
  },
  {
<<<<<<< HEAD
    path: "/api-keys",
=======
    path: "/dcas-csv",
>>>>>>> d5a63822
    element: <MainLayout />,
    errorElement: <ErrorPage />,
    children: [
      {
        index: true,
<<<<<<< HEAD
        element: <ApiKeys />,
=======
        element: <DcasCsvList />,
>>>>>>> d5a63822
      }
    ]
  }
])<|MERGE_RESOLUTION|>--- conflicted
+++ resolved
@@ -13,11 +13,8 @@
 import LandingPage from '@/pages/LandingPage'
 import LoginPage from '@/pages/LoginPage'
 import SignupPage from '@/pages/SignupPage'
-<<<<<<< HEAD
+import DcasCsvList from '@/pages/DcasCsvList'
 import ApiKeys from '@/pages/ApiKeys'
-=======
-import DcasCsvList from '@/pages/DcasCsvList'
->>>>>>> d5a63822
 
 
 const ErrorPage = () => (
@@ -93,21 +90,24 @@
     ],
   },
   {
-<<<<<<< HEAD
-    path: "/api-keys",
-=======
     path: "/dcas-csv",
->>>>>>> d5a63822
     element: <MainLayout />,
     errorElement: <ErrorPage />,
     children: [
       {
         index: true,
-<<<<<<< HEAD
+        element: <DcasCsvList />,
+      }
+    ]
+  },
+  {
+    path: "/api-keys",
+    element: <MainLayout />,
+    errorElement: <ErrorPage />,
+    children: [
+      {
+        index: true,
         element: <ApiKeys />,
-=======
-        element: <DcasCsvList />,
->>>>>>> d5a63822
       }
     ]
   }
