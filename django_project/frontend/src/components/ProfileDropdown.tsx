import React, { useState, useRef, useEffect } from 'react';
import {
  Avatar,
  AvatarFallback,
  Box,
  Button,
  Text,
  VStack,
  HStack,
  Separator,
  Collapsible,
  useDisclosure
} from '@chakra-ui/react';
import { FiChevronDown, FiLogOut, FiKey } from "react-icons/fi";
import { User } from '@/types';
import { useNavigateWithEvent } from '@/hooks/useNavigateWithEvent';
import { RootState } from '@/app/store';
import { useSelector } from 'react-redux';

interface ProfileDropdownProps {
  user: User;
  size?: 'xs' | 'sm' | 'md' | 'lg' | 'xl' | '2xl';
  colorScheme?: string;
  onLogout?: () => void;
  onProfileClick?: () => void;
  ml?: number | string; // Optional margin-left prop
}

const ProfileDropdown: React.FC<ProfileDropdownProps> = ({
  user,
  size = 'md',
  colorScheme = 'green',
  onLogout,
  onProfileClick,
  ml = 0 // Default margin-left to 0
}) => {
  const { pages, isAdmin } = useSelector((state: RootState) => state.auth);
  const { open, setOpen, onToggle } = useDisclosure();
  const navigate = useNavigateWithEvent();
  const dropdownRef = useRef<HTMLDivElement>(null);

  const fullName = `${user.first_name} ${user.last_name}`.trim();

  // Close dropdown when clicking outside
  useEffect(() => {
    const handleClickOutside = (event: MouseEvent) => {
      if (dropdownRef.current && !dropdownRef.current.contains(event.target as Node)) {
        setOpen(false)
      }
    };

    document.addEventListener('mousedown', handleClickOutside);
    return () => {
      document.removeEventListener('mousedown', handleClickOutside);
    };
  }, []);

  const handleLogout = () => {
    setOpen(false);
    if (onLogout) {
      onLogout();
    } else {
      // Default logout action
      console.log('Logging out...');
      // You might want to clear localStorage, redirect, etc.
    }
  };

  return (
    <Box position="relative" ref={dropdownRef} display={{ base: 'none', md: 'flex' }}>
      <Collapsible.Root open={open} onOpenChange={onToggle}>
        <Collapsible.Trigger>
          <Box
            padding={2}
            height="auto"
            borderRadius="full"
            minWidth={'unset'}
            ml={ml}
            _hover={{ bg: 'gray.100' }}
            _active={{ bg: 'gray.200' }}
            data-state={open ? 'open' : 'closed'}
          >
            <HStack gap={2}>
              <Avatar.Root size={size} colorScheme={colorScheme}>
                <Avatar.Fallback name={fullName} />
              </Avatar.Root>
              <FiChevronDown 
                size={16} 
                style={{ 
                  transform: open ? 'rotate(180deg)' : 'rotate(0deg)',
                  transition: 'transform 0.2s ease'
                }}
              />
            </HStack>
          </Box>
        </Collapsible.Trigger>

        <Collapsible.Content>
          <Box
            position="absolute"
            top="100%"
            right={0}
            minWidth="280px"
            bg="white"
            borderRadius="lg"
            boxShadow="lg"
            border="1px solid"
            borderColor="gray.200"
            padding={3}
            zIndex={1000}
            marginTop={2}
          >
            {/* User Info Section */}
            <Box padding={3} borderRadius="md" bg="gray.50">
              <HStack gap={3} marginBottom={2}>
                <Avatar.Root size="sm" colorScheme={colorScheme}>
                  <Avatar.Fallback name={fullName} />
                </Avatar.Root>
                <VStack gap={0} alignItems="flex-start" flex={1}>
                  <Text fontWeight="semibold" lineHeight="1.2">
                    {fullName}
                  </Text>
                  <Text fontSize="sm" color="gray.600" lineHeight="1.2">
                    {user.email}
                  </Text>
                </VStack>
              </HStack>
            </Box>

            <Separator marginY={1} />

            {/* DCAS CSV (KALRO only) */}
            {(isAdmin || pages.includes('dcas_csv')) && (
              <Button
                variant="ghost"
                size="sm"
                width="100%"
                justifyContent="flex-start"
                padding={3}
                height="auto"
                borderRadius="md"
                onClick={() => {
                  setOpen(false);
                  navigate('/dcas-csv');
                }}
              >
                <HStack gap={3} width="100%">
                  <Text fontSize="sm" fontWeight="semibold">
                    DCAS CSV
                  </Text>
                </HStack>
              </Button>
            )}

<<<<<<< HEAD
            {/* Data Forms */}
            <Button
              variant="ghost"
              size="sm"
              w="100%"
              justifyContent="flex-start"
              p={3}
              onClick={() => {
                setOpen(false);
                navigate('/data-forms');
              }}
            >
              <Text fontSize="sm" fontWeight="semibold">Data Forms</Text>
            </Button>

            <Separator my={1} />

=======
            <Button
              variant="ghost"
              size="sm"
              width="100%"
              justifyContent="flex-start"
              padding={3}
              height="auto"
              borderRadius="md"
              onClick={() => {
                setOpen(false);              // close dropdown
                navigate('/api-keys');       // go to the page
              }}
            >
              <HStack gap={3} w="full">
                <FiKey size={6} />          {/* import { FiKey } from 'react-icons/fi' */}
                <Text fontSize="sm" fontWeight="semibold">
                  API&nbsp;Keys
                </Text>
              </HStack>
            </Button>

>>>>>>> fcc5f874
            {/* Logout Menu Item */}
            <Button
              variant="ghost"
              width="100%"
              justifyContent="flex-start"
              padding={3}
              height="auto"
              borderRadius="md"
              _hover={{ bg: 'red.50', color: 'red.600' }}
              color="red.500"
              onClick={handleLogout}
            >
              <HStack gap={3} width="100%">
                <FiLogOut size={16} />
                <Text>Logout</Text>
              </HStack>
            </Button>
          </Box>
        </Collapsible.Content>
      </Collapsible.Root>
    </Box>
  );
};

export default ProfileDropdown;<|MERGE_RESOLUTION|>--- conflicted
+++ resolved
@@ -152,7 +152,6 @@
               </Button>
             )}
 
-<<<<<<< HEAD
             {/* Data Forms */}
             <Button
               variant="ghost"
@@ -170,7 +169,6 @@
 
             <Separator my={1} />
 
-=======
             <Button
               variant="ghost"
               size="sm"
@@ -192,7 +190,6 @@
               </HStack>
             </Button>
 
->>>>>>> fcc5f874
             {/* Logout Menu Item */}
             <Button
               variant="ghost"
