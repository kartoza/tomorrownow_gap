--- conflicted
+++ resolved
@@ -27,12 +27,8 @@
     export_dcas_minio,
     export_dcas_sftp,
     run_dcas,
-<<<<<<< HEAD
-    log_dcas_error
-=======
-    log_farms_without_messages,
+    log_dcas_error,
     update_growth_stage_task
->>>>>>> 8a941584
 )
 from gap.factories import FarmRegistryGroupFactory
 
