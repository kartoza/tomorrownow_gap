--- conflicted
+++ resolved
@@ -28,11 +28,8 @@
     export_dcas_sftp,
     run_dcas,
     log_farms_without_messages,
-<<<<<<< HEAD
-    cleanup_dcas_old_output_files
-=======
+    cleanup_dcas_old_output_files,
     update_growth_stage_task
->>>>>>> 8a941584
 )
 from gap.factories import FarmRegistryGroupFactory
 
@@ -278,7 +275,6 @@
         self.assertTrue(error_log2)
         self.assertIn('Farm 2', error_log2.error_message)
 
-<<<<<<< HEAD
     @patch('django.utils.timezone.now')
     @patch('dcas.tasks.remove_dcas_output_file')
     @patch('dcas.utils.dcas_output_file_exists')
@@ -338,7 +334,7 @@
         self.assertTrue(
             DCASOutput.objects.filter(id=recent_output.id).exists()
         )
-=======
+
     @patch('dcas.pipeline.DCASDataPipeline.update_farm_registry_growth_stage')
     @patch('dcas.models.DCASRequest.objects.get')
     def test_update_growth_stage_task(
@@ -364,5 +360,4 @@
 
         # Assertions
         mock_get_request.assert_called_once_with(id=123)
-        mock_update_stage.assert_called_once()
->>>>>>> 8a941584
+        mock_update_stage.assert_called_once()