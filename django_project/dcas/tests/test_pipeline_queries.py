--- conflicted
+++ resolved
@@ -6,11 +6,8 @@
 """
 
 from mock import patch, MagicMock
-<<<<<<< HEAD
 import pandas as pd
-=======
 from sqlalchemy import create_engine
->>>>>>> ac6cc221
 
 from dcas.tests.base import DCASPipelineBaseTest
 from dcas.pipeline import DCASDataPipeline
@@ -33,7 +30,6 @@
         mock_conn.sql.assert_called_once()
         mock_conn.close.assert_called_once()
 
-<<<<<<< HEAD
     @patch("dcas.queries.duckdb.connect")
     def test_get_farms_without_messages(self, mock_duckdb_connect):
         """Test retrieving farms with missing messages."""
@@ -94,7 +90,7 @@
         self.assertEqual(normalized_actual_query, normalized_expected_query)
 
         mock_conn.close.assert_called_once()
-=======
+
     def test_grid_data_with_crop_meta(self):
         """Test grid_data_with_crop_meta functions."""
         pipeline = DCASDataPipeline(
@@ -109,5 +105,4 @@
         self.assertIn('crop_stage_type_id', df.columns)
         self.assertIn('grid_id', df.columns)
         self.assertIn('grid_crop_key', df.columns)
-        conn_engine.dispose()
->>>>>>> ac6cc221
+        conn_engine.dispose()