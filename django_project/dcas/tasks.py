--- conflicted
+++ resolved
@@ -388,7 +388,6 @@
         logger.error(f"Error processing missing messages: {str(e)}")
 
 
-<<<<<<< HEAD
 @shared_task(name='cleanup_dcas_old_output_files')
 def cleanup_dcas_old_output_files():
     """
@@ -415,7 +414,8 @@
 
     except Exception as e:
         logger.error(f"Error cleaning up old DCAS output files: {str(e)}")
-=======
+
+
 def update_farm_registry_growth_stage_output(request_id):
     """Update farm registry growth stage."""
     logger.info(f"Starting growth stage update for request_id: {request_id}")
@@ -465,5 +465,4 @@
 @shared_task(name="update_growth_stage_task")
 def update_growth_stage_task(request_id):
     """Celery task to update farm registry growth stage."""
-    update_farm_registry_growth_stage_output(request_id)
->>>>>>> 8a941584
+    update_farm_registry_growth_stage_output(request_id)