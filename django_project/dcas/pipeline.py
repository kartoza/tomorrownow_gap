# coding=utf-8
"""
Tomorrow Now GAP.

.. note:: DCAS Data Pipeline
"""

import logging
import datetime
import time
import numpy as np
import pandas as pd
from django.db import connection
from django.db.models import Min
import dask.dataframe as dd
from dask.dataframe.core import DataFrame as dask_df
from django.contrib.gis.db.models import Union
from sqlalchemy import create_engine

from gap.models import FarmRegistryGroup, FarmRegistry, Grid, CropGrowthStage
from dcas.models import DCASConfig, DCASConfigCountry
from dcas.partitions import (
    process_partition_total_gdd,
    process_partition_growth_stage,
    process_partition_growth_stage_precipitation,
    process_partition_message_output,
    process_partition_other_params,
    process_partition_seasonal_precipitation,
    process_partition_farm_registry
)
from dcas.queries import DataQuery
from dcas.outputs import DCASPipelineOutput, OutputType
from dcas.inputs import DCASPipelineInput
from dcas.service import GrowthStageService


logger = logging.getLogger(__name__)
# Enable copy_on_write CoW globally
pd.set_option("mode.copy_on_write", True)


class DCASDataPipeline:
    """Class for DCAS data pipeline."""

    DEFAULT_NUM_PARTITIONS = 10
    # GRID_CROP_NUM_PARTITIONS = 100
    DEFAULT_GRID_CROP_NUM_PARTITIONS = 2
    LIMIT = None

    def __init__(
        self, farm_registry_group: FarmRegistryGroup,
<<<<<<< HEAD
        request_date: datetime.date, farm_num_partitions = None,
        grid_crop_num_partitions = None
=======
        request_date: datetime.date, duck_db_num_threads=None
>>>>>>> 23d5e05d
    ):
        """Initialize DCAS Data Pipeline.

        :param farm_registry_group: farm registry to process
        :type farm_registry_group: FarmRegistryGroup
        :param request_date: date to process
        :type request_date: date
        :param duck_db_num_threads: number of threads for duck db
        :type duck_db_num_threads: int
        """
        self.farm_registry_group = farm_registry_group
        self.fs = None
        self.conn_engine = None
        self.minimum_plant_date = None
        self.crops = []
        self.request_date = request_date
        self.duck_db_num_threads = duck_db_num_threads
        self.data_query = DataQuery(self.LIMIT)
        self.data_output = DCASPipelineOutput(
            request_date, duck_db_num_threads=duck_db_num_threads
        )
        self.data_input = DCASPipelineInput(request_date)
        self.NUM_PARTITIONS = (
            self.DEFAULT_NUM_PARTITIONS if farm_num_partitions is None else
            farm_num_partitions
        )
        self.GRID_CROP_NUM_PARTITIONS = (
            self.DEFAULT_GRID_CROP_NUM_PARTITIONS if
            grid_crop_num_partitions is None else grid_crop_num_partitions
        )

    def setup(self):
        """Set the data pipeline."""
        # initialize sqlalchemy engine
        self.conn_engine = create_engine(self._conn_str())

        self.data_query.setup(self.conn_engine)

        # fetch minimum plant date
        self.minimum_plant_date: datetime.date = FarmRegistry.objects.filter(
            group=self.farm_registry_group
        ).aggregate(Min('planting_date'))['planting_date__min']
        # fetch crop id list
        farm_qs = FarmRegistry.objects.filter(
            group=self.farm_registry_group
        ).order_by('crop_id').values_list(
            'crop_id', flat=True
        ).distinct('crop_id')
        self.crops = list(farm_qs)

        # initialize output
        self.data_output.setup()

        # initialize input
        self.data_input.setup(self.minimum_plant_date)

    def _conn_str(self):
        return 'postgresql://{USER}:{PASSWORD}@{HOST}:{PORT}/{NAME}'.format(
            **connection.settings_dict
        )

    def cleanup_gdd_matrix(self):
        """Cleanup GDD Matrix."""
        GrowthStageService.cleanup_matrix()

    def load_grid_data(self) -> pd.DataFrame:
        """Load grid data from FarmRegistry table.

        :return: DataFrame of Grid Data
        :rtype: pd.DataFrame
        """
        with self.conn_engine.connect() as conn:
            df = pd.read_sql_query(
                self.data_query.grid_data_query(self.farm_registry_group),
                con=conn,
                index_col=self.data_query.grid_id_index_col,
            )

        return self._merge_grid_data_with_config(df)

    def _merge_grid_data_with_config(self, df: pd.DataFrame) -> pd.DataFrame:
        default_config = DCASConfig.objects.filter(
            is_default=True
        ).first()
        config_map = {}
        countries = Grid.objects.filter(
            id__in=df.index.unique()
        ).distinct(
            'country_id'
        ).order_by('country_id').values_list(
            'country_id',
            flat=True
        )
        for country_id in countries:
            if country_id is None:
                continue
            config_for_country = DCASConfigCountry.objects.filter(
                country_id=country_id
            ).first()
            if config_for_country:
                config_map[country_id] = config_for_country.config.id

        if config_map:
            df['config_id'] = df['country_id'].map(
                config_map
            ).fillna(default_config.id)
        else:
            df['config_id'] = default_config.id

        df['config_id'] = df['config_id'].astype('Int64')

        return df

    def load_grid_weather_data(self, df: pd.DataFrame) -> pd.DataFrame:
        """Load Grid Weather data.

        :param df: DataFrame of Grid Data
        :type df: pd.DataFrame
        :return: Grid DataFrame with weather columns
        :rtype: pd.DataFrame
        """
        # Combine all geometries and compute the bounding box
        combined_bbox = (
            Grid.objects.filter(
                id__in=df.index.unique()
            ).aggregate(
                combined_geometry=Union('geometry')
            )
        )

        bbox = combined_bbox['combined_geometry'].extent
        print(f"Bounding Box: {bbox}")

        return self.data_input.collect_data(bbox, df)

    def postprocess_grid_weather_data(self, df: pd.DataFrame) -> pd.DataFrame:
        """Calculate value for Grid parameters.

        :param df: Grid DataFrame
        :type df: pd.DataFrame
        :return: DataFrame with column: temperature, humidity,
            total_precipitation, total_evapotranspiration, p_pet
        :rtype: pd.DataFrame
        """
        base_cols = []
        temp_cols = []
        humidity_cols = []
        dates_humidity = pd.date_range(
            self.request_date,
            self.request_date + datetime.timedelta(days=3),
            freq='d'
        )

        for date in dates_humidity:
            epoch = int(date.timestamp())
            daily_avg_temp = f'daily_avg_temp_{epoch}'
            temp_cols.append(daily_avg_temp)
            df[daily_avg_temp] = (
                df[f'max_temperature_{epoch}'] +
                df[f'min_temperature_{epoch}']
            ) / 2

            daily_avg_humidity = f'daily_avg_humidity_{epoch}'
            humidity_cols.append(daily_avg_humidity)
            df[daily_avg_humidity] = (
                df[f'max_humidity_{epoch}'] + df[f'min_humidity_{epoch}']
            ) / 2

            base_cols.extend([
                f'max_humidity_{epoch}',
                f'min_humidity_{epoch}'
            ])

        df['temperature'] = df[temp_cols].mean(axis=1)
        df['humidity'] = df[humidity_cols].mean(axis=1)

        precip_cols = []
        evap_cols = []
        dates_precip = pd.date_range(
            self.request_date - datetime.timedelta(days=6),
            self.request_date + datetime.timedelta(days=3),
            freq='d'
        )
        for date in dates_precip:
            epoch = int(date.timestamp())
            precip_cols.append(f'precipitation_{epoch}')
            evap_cols.append(f'evapotranspiration_{epoch}')
            base_cols.extend([
                f'precipitation_{epoch}',
                f'evapotranspiration_{epoch}'
            ])
        df['total_precipitation'] = df[precip_cols].sum(axis=1)
        df['total_evapotranspiration'] = df[evap_cols].sum(axis=1)
        df['p_pet'] = (
            df['total_precipitation'] / df['total_evapotranspiration']
        )

        df = df.drop(columns=base_cols + temp_cols + humidity_cols)
        return df

    def load_grid_data_with_crop(self) -> dask_df:
        """Load Grid Data distinct with crop and crop_stage_type.

        :return: Dask DataFrame
        :rtype: dask_df
        """
        ddf = dd.read_sql_query(
            sql=self.data_query.grid_data_with_crop_query(
                self.farm_registry_group
            ),
            con=self._conn_str(),
            index_col=self.data_query.grid_id_index_col,
            npartitions=self.GRID_CROP_NUM_PARTITIONS,
        )

        # adjust type
        ddf = ddf.astype({
            'prev_growth_stage_id': 'Int64',
            'prev_growth_stage_start_date': 'Float64'
        })

        return ddf

    def load_farm_registry_data(self) -> dask_df:
        """Load Farm Registry Data.

        :return: Dask DataFrame
        :rtype: dask_df
        """
        sql_query = self.data_query.farm_registry_query(
            self.farm_registry_group
        )

        df = dd.read_sql_query(
            sql=sql_query,
            con=self._conn_str(),
            index_col=self.data_query.farmregistry_id_index_col,
            npartitions=self.NUM_PARTITIONS,
        )

        df = df.assign(
            date=pd.Timestamp(self.request_date),
            year=lambda x: x.date.dt.year,
            month=lambda x: x.date.dt.month,
            day=lambda x: x.date.dt.day
        )
        return df

    def data_collection(self):
        """Run Data Collection step."""
        grid_df = self.load_grid_data()

        grid_df = self.load_grid_weather_data(grid_df)

        grid_df = self.postprocess_grid_weather_data(grid_df)

        self.data_output.save(OutputType.GRID_DATA, grid_df)
        del grid_df

    def process_grid_crop_data(self):
        """Process Grid and Crop Data."""
        # Load GDD Matrix before processing grid crop data
        GrowthStageService.load_matrix()

        grid_data_file_path = self.data_output.grid_data_file_path

        # load grid with crop and planting date
        grid_crop_df = self.load_grid_data_with_crop()
        grid_crop_df_meta = self.data_query.grid_data_with_crop_meta(
            self.farm_registry_group
        )

        # Process gdd cumulative
        # for Total GDD, we use date from planting_date to request_date - 1
        gdd_dates = self.data_input.historical_epoch[:-4]

        # add config_id
        grid_crop_df_meta = grid_crop_df_meta.assign(
            config_id=pd.Series(dtype='Int64')
        )
        # add gdd columns for each date
        gdd_columns = []
        for epoch in gdd_dates:
            grid_crop_df_meta[f'gdd_sum_{epoch}'] = np.nan
            gdd_columns.append(f'gdd_sum_{epoch}')

        grid_crop_df = grid_crop_df.map_partitions(
            process_partition_total_gdd,
            grid_data_file_path,
            gdd_dates,
            self.duck_db_num_threads,
            meta=grid_crop_df_meta
        )

        # Identify crop growth stage
        grid_crop_df_meta = grid_crop_df_meta.assign(
            growth_stage_start_date=pd.Series(dtype='double'),
            growth_stage_id=pd.Series(dtype='int'),
            total_gdd=np.nan
        )
        grid_crop_df = grid_crop_df.map_partitions(
            process_partition_growth_stage,
            gdd_dates,
            meta=grid_crop_df_meta
        )

        # drop gdd columns
        grid_crop_df = grid_crop_df.drop(columns=gdd_columns)
        grid_crop_df_meta = grid_crop_df_meta.drop(columns=gdd_columns)

        # Process seasonal_precipitation
        grid_crop_df_meta = grid_crop_df_meta.assign(
            seasonal_precipitation=np.nan
        )
        grid_crop_df = grid_crop_df.map_partitions(
            process_partition_seasonal_precipitation,
            grid_data_file_path,
            self.data_input.historical_epoch,
            self.duck_db_num_threads,
            meta=grid_crop_df_meta
        )

        # Add temperature, humidity, and p_pet
        grid_crop_df_meta = grid_crop_df_meta.assign(
            temperature=np.nan,
            humidity=np.nan,
            p_pet=np.nan,
        )
        grid_crop_df = grid_crop_df.map_partitions(
            process_partition_other_params,
            grid_data_file_path,
            self.duck_db_num_threads,
            meta=grid_crop_df_meta
        )

        # Calculate growth_stage_precipitation
        grid_crop_df_meta = grid_crop_df_meta.assign(
            growth_stage_precipitation=np.nan
        )
        grid_crop_df = grid_crop_df.map_partitions(
            process_partition_growth_stage_precipitation,
            grid_data_file_path,
            self.data_input.historical_epoch,
            self.duck_db_num_threads,
            meta=grid_crop_df_meta
        )

        # Calculate message codes
        grid_crop_df_meta = grid_crop_df_meta.assign(
            message=None,
            message_2=None,
            message_3=None,
            message_4=None,
            message_5=None
        )
        grid_crop_df = grid_crop_df.map_partitions(
            process_partition_message_output,
            meta=grid_crop_df_meta
        )

        self.data_output.save(OutputType.GRID_CROP_DATA, grid_crop_df)

    def process_farm_registry_data(self):
        """Merge with farm registry data."""
        farm_df = self.load_farm_registry_data()
        farm_df_meta = self.data_query.farm_registry_meta(
            self.farm_registry_group, self.request_date
        )

        # merge with grid crop data meta
        farm_df_meta = self._append_grid_crop_meta(farm_df_meta)

        # load mapping for CropGrowthStage
        growth_stage_mapping = {}
        for growth_stage in CropGrowthStage.objects.all():
            growth_stage_mapping[growth_stage.id] = growth_stage.name

        farm_df = farm_df.map_partitions(
            process_partition_farm_registry,
            self.data_output.grid_crop_data_path,
            growth_stage_mapping,
            self.duck_db_num_threads,
            meta=farm_df_meta
        )

        self.data_output.save(OutputType.FARM_CROP_DATA, farm_df)

    def _append_grid_crop_meta(self, farm_df_meta: pd.DataFrame):
        # load from grid_crop data
        grid_crop_df_meta = self.data_query.read_grid_data_crop_meta_parquet(
            self.data_output.grid_crop_data_dir_path
        )

        # adding new columns:
        # - prev_growth_stage_id, prev_growth_stage_start_date,
        # - config_id, growth_stage_start_date, growth_stage_id,
        # - total_gdd, seasonal_precipitation, temperature, humidity,
        # - p_pet, growth_stage_precipitation
        # - message, message_2, message_3, message_4, message_5
        # - growth_stage
        meta = grid_crop_df_meta.drop(columns=[
            'crop_id', 'crop_stage_type_id', 'planting_date',
            'grid_id', 'planting_date_epoch', '__null_dask_index__',
            'grid_crop_key'
        ])
        # add growth_stage
        meta = meta.assign(growth_stage=None)
        return pd.concat([farm_df_meta, meta], axis=1)

    def extract_csv_output(self):
        """Extract csv output file."""
        file_path = self.data_output.convert_to_csv()

        return file_path

    def send_csv_to_sftp(self, file_path):
        """Upload the given CSV file to SFTP."""
        self.data_output._upload_to_sftp(file_path)

    def run(self):
        """Run data pipeline."""
        self.setup()

        start_time = time.time()
        self.data_collection()
        self.process_grid_crop_data()

        self.process_farm_registry_data()
        csv_file = self.extract_csv_output()

        self.send_csv_to_sftp(csv_file)

        self.cleanup_gdd_matrix()

        print(f'Finished {time.time() - start_time} seconds.')

    def cleanup(self):
        """Cleanup resources."""
        if self.conn_engine:
            self.conn_engine.dispose()

        self.data_output.cleanup()<|MERGE_RESOLUTION|>--- conflicted
+++ resolved
@@ -49,12 +49,8 @@
 
     def __init__(
         self, farm_registry_group: FarmRegistryGroup,
-<<<<<<< HEAD
         request_date: datetime.date, farm_num_partitions = None,
-        grid_crop_num_partitions = None
-=======
-        request_date: datetime.date, duck_db_num_threads=None
->>>>>>> 23d5e05d
+        grid_crop_num_partitions = None, duck_db_num_threads=None
     ):
         """Initialize DCAS Data Pipeline.
 
