--- conflicted
+++ resolved
@@ -458,6 +458,8 @@
 
         self.cleanup_gdd_matrix()
 
+        self.data_output.save(OutputType.MESSAGE_DATA, grid_crop_df)
+
         print(f'Finished {time.time() - start_time} seconds.')
 
     def cleanup(self):
@@ -465,10 +467,4 @@
         if self.conn_engine:
             self.conn_engine.dispose()
 
-<<<<<<< HEAD
-        self.data_output.save(OutputType.MESSAGE_DATA, grid_crop_df)
-
-        print(f'Finished {time.time() - start_time} seconds.')
-=======
-        self.data_output.cleanup()
->>>>>>> 67e886e5
+        self.data_output.cleanup()