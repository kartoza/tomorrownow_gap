# coding=utf-8
"""
Tomorrow Now GAP.

.. note:: DCAS Data Pipeline
"""

import logging
import datetime
import time
import numpy as np
import pandas as pd
from django.db import connection, transaction
from django.db.models import Min
import dask.dataframe as dd
from dask.dataframe.core import DataFrame as dask_df
from django.contrib.gis.db.models import Union
from sqlalchemy import create_engine

from gap.models import (
<<<<<<< HEAD
    FarmRegistry,
    Grid,
    CropGrowthStage,
    Farm
)
from dcas.models import (
    DCASConfig,
    DCASConfigCountry,
)
=======
    FarmRegistry, Grid, CropGrowthStage
)
from dcas.models import DCASConfig, DCASConfigCountry
>>>>>>> 28e95604
from dcas.partitions import (
    process_partition_total_gdd,
    process_partition_growth_stage,
    process_partition_growth_stage_precipitation,
    process_partition_message_output,
    process_partition_other_params,
    process_partition_seasonal_precipitation,
    process_partition_farm_registry
)
from dcas.queries import DataQuery
from dcas.outputs import DCASPipelineOutput, OutputType
from dcas.inputs import DCASPipelineInput
from dcas.functions import filter_messages_by_weeks
from dcas.service import GrowthStageService


logger = logging.getLogger(__name__)
# Enable copy_on_write CoW globally
pd.set_option("mode.copy_on_write", True)


class DCASDataPipeline:
    """Class for DCAS data pipeline."""

    DEFAULT_NUM_PARTITIONS = 25
    DEFAULT_GRID_CROP_NUM_PARTITIONS = 25
    LIMIT = None

    def __init__(
        self, farm_registry_group_ids: list,
        request_date: datetime.date, farm_num_partitions = None,
        grid_crop_num_partitions = None, duck_db_num_threads=None
    ):
        """Initialize DCAS Data Pipeline.

        :param farm_registry_group_ids: list of farm registry group id
        :type farm_registry_group_ids: list
        :param request_date: date to process
        :type request_date: date
        :param duck_db_num_threads: number of threads for duck db
        :type duck_db_num_threads: int
        """
        self.farm_registry_group_ids = farm_registry_group_ids
        self.fs = None
        self.conn_engine = None
        self.minimum_plant_date = None
        self.crops = []
        self.request_date = request_date
        self.duck_db_num_threads = duck_db_num_threads
        self.data_query = DataQuery(self.LIMIT)
        self.data_output = DCASPipelineOutput(
            request_date, duck_db_num_threads=duck_db_num_threads
        )
        self.data_input = DCASPipelineInput(request_date)
        self.NUM_PARTITIONS = (
            self.DEFAULT_NUM_PARTITIONS if farm_num_partitions is None else
            farm_num_partitions
        )
        self.GRID_CROP_NUM_PARTITIONS = (
            self.DEFAULT_GRID_CROP_NUM_PARTITIONS if
            grid_crop_num_partitions is None else grid_crop_num_partitions
        )

    def setup(self):
        """Set the data pipeline."""
        # initialize sqlalchemy engine
        self.conn_engine = create_engine(self._conn_str())

        self.data_query.setup(self.conn_engine)

        # fetch minimum plant date
        self.minimum_plant_date: datetime.date = FarmRegistry.objects.filter(
            group_id__in=self.farm_registry_group_ids
        ).aggregate(Min('planting_date'))['planting_date__min']
        # fetch crop id list
        farm_qs = FarmRegistry.objects.filter(
            group_id__in=self.farm_registry_group_ids
        ).order_by('crop_id').values_list(
            'crop_id', flat=True
        ).distinct('crop_id')
        self.crops = list(farm_qs)

        # initialize output
        self.data_output.setup()

        # initialize input
        self.data_input.setup(self.minimum_plant_date)

    def _conn_str(self):
        return 'postgresql://{USER}:{PASSWORD}@{HOST}:{PORT}/{NAME}'.format(
            **connection.settings_dict
        )

    def cleanup_gdd_matrix(self):
        """Cleanup GDD Matrix."""
        GrowthStageService.cleanup_matrix()

    def load_grid_data(self) -> pd.DataFrame:
        """Load grid data from FarmRegistry table.

        :return: DataFrame of Grid Data
        :rtype: pd.DataFrame
        """
        with self.conn_engine.connect() as conn:
            df = pd.read_sql_query(
                self.data_query.grid_data_query(self.farm_registry_group_ids),
                con=conn,
                index_col=self.data_query.grid_id_index_col,
            )

        return self._merge_grid_data_with_config(df)

    def _merge_grid_data_with_config(self, df: pd.DataFrame) -> pd.DataFrame:
        default_config = DCASConfig.objects.filter(
            is_default=True
        ).first()
        config_map = {}
        countries = Grid.objects.filter(
            id__in=df.index.unique()
        ).distinct(
            'country_id'
        ).order_by('country_id').values_list(
            'country_id',
            flat=True
        )
        for country_id in countries:
            if country_id is None:
                continue
            config_for_country = DCASConfigCountry.objects.filter(
                country_id=country_id
            ).first()
            if config_for_country:
                config_map[country_id] = config_for_country.config.id

        if config_map:
            df['config_id'] = df['country_id'].map(
                config_map
            ).fillna(default_config.id)
        else:
            df['config_id'] = default_config.id

        df['config_id'] = df['config_id'].astype('Int64')

        return df

    def load_grid_weather_data(self, df: pd.DataFrame) -> pd.DataFrame:
        """Load Grid Weather data.

        :param df: DataFrame of Grid Data
        :type df: pd.DataFrame
        :return: Grid DataFrame with weather columns
        :rtype: pd.DataFrame
        """
        # Combine all geometries and compute the bounding box
        combined_bbox = (
            Grid.objects.filter(
                id__in=df.index.unique()
            ).aggregate(
                combined_geometry=Union('geometry')
            )
        )

        bbox = combined_bbox['combined_geometry'].extent
        print(f"Bounding Box: {bbox}")

        return self.data_input.collect_data(bbox, df)

    def postprocess_grid_weather_data(self, df: pd.DataFrame) -> pd.DataFrame:
        """Calculate value for Grid parameters.

        :param df: Grid DataFrame
        :type df: pd.DataFrame
        :return: DataFrame with column: temperature, humidity,
            total_precipitation, total_evapotranspiration, p_pet
        :rtype: pd.DataFrame
        """
        base_cols = []
        temp_cols = []
        humidity_cols = []
        dates_humidity = pd.date_range(
            self.request_date,
            self.request_date + datetime.timedelta(days=3),
            freq='d'
        )

        for date in dates_humidity:
            epoch = int(date.timestamp())
            daily_avg_temp = f'daily_avg_temp_{epoch}'
            temp_cols.append(daily_avg_temp)
            df[daily_avg_temp] = (
                df[f'max_temperature_{epoch}'] +
                df[f'min_temperature_{epoch}']
            ) / 2

            daily_avg_humidity = f'daily_avg_humidity_{epoch}'
            humidity_cols.append(daily_avg_humidity)
            df[daily_avg_humidity] = (
                df[f'max_humidity_{epoch}'] + df[f'min_humidity_{epoch}']
            ) / 2

            base_cols.extend([
                f'max_humidity_{epoch}',
                f'min_humidity_{epoch}'
            ])

        df['temperature'] = df[temp_cols].mean(axis=1)
        df['humidity'] = df[humidity_cols].mean(axis=1)

        precip_cols = []
        evap_cols = []
        dates_precip = pd.date_range(
            self.request_date - datetime.timedelta(days=6),
            self.request_date + datetime.timedelta(days=3),
            freq='d'
        )
        for date in dates_precip:
            epoch = int(date.timestamp())
            precip_cols.append(f'precipitation_{epoch}')
            evap_cols.append(f'evapotranspiration_{epoch}')
            base_cols.extend([
                f'precipitation_{epoch}',
                f'evapotranspiration_{epoch}'
            ])
        df['total_precipitation'] = df[precip_cols].sum(axis=1)
        df['total_evapotranspiration'] = df[evap_cols].sum(axis=1)
        df['p_pet'] = (
            df['total_precipitation'] / df['total_evapotranspiration']
        )

        df = df.drop(columns=base_cols + temp_cols + humidity_cols)
        return df

    def load_grid_data_with_crop(self) -> dask_df:
        """Load Grid Data distinct with crop and crop_stage_type.

        :return: Dask DataFrame
        :rtype: dask_df
        """
        ddf = dd.read_sql_query(
            sql=self.data_query.grid_data_with_crop_query(
                self.farm_registry_group_ids
            ),
            con=self._conn_str(),
            index_col=self.data_query.grid_id_index_col,
            npartitions=self.GRID_CROP_NUM_PARTITIONS,
        )

        # adjust type
        ddf = ddf.astype({
            'prev_growth_stage_id': 'Int64',
            'prev_growth_stage_start_date': 'Float64'
        })

        return ddf

    def load_farm_registry_data(self) -> dask_df:
        """Load Farm Registry Data.

        :return: Dask DataFrame
        :rtype: dask_df
        """
        sql_query = self.data_query.farm_registry_query(
            self.farm_registry_group_ids
        )

        df = dd.read_sql_query(
            sql=sql_query,
            con=self._conn_str(),
            index_col=self.data_query.farmregistry_id_index_col,
            npartitions=self.NUM_PARTITIONS,
        )

        df = df.assign(
            date=pd.Timestamp(self.request_date),
            year=lambda x: x.date.dt.year,
            month=lambda x: x.date.dt.month,
            day=lambda x: x.date.dt.day
        )
        return df

    def data_collection(self):
        """Run Data Collection step."""
        grid_df = self.load_grid_data()

        grid_df = self.load_grid_weather_data(grid_df)

        grid_df = self.postprocess_grid_weather_data(grid_df)

        self.data_output.save(OutputType.GRID_DATA, grid_df)
        del grid_df

    def process_grid_crop_data(self):
        """Process Grid and Crop Data."""
        # Load GDD Matrix before processing grid crop data
        GrowthStageService.load_matrix()

        grid_data_file_path = self.data_output.grid_data_file_path

        # load grid with crop and planting date
        grid_crop_df = self.load_grid_data_with_crop()
        grid_crop_df_meta = self.data_query.grid_data_with_crop_meta(
            self.farm_registry_group_ids
        )

        # Process gdd cumulative
        # for Total GDD, we use date from planting_date to request_date - 1
        gdd_dates = self.data_input.historical_epoch[:-4]

        # add config_id
        grid_crop_df_meta = grid_crop_df_meta.assign(
            config_id=pd.Series(dtype='Int64')
        )
        # add gdd columns for each date
        gdd_columns = []
        for epoch in gdd_dates:
            grid_crop_df_meta[f'gdd_sum_{epoch}'] = np.nan
            gdd_columns.append(f'gdd_sum_{epoch}')

        grid_crop_df = grid_crop_df.map_partitions(
            process_partition_total_gdd,
            grid_data_file_path,
            gdd_dates,
            self.duck_db_num_threads,
            meta=grid_crop_df_meta
        )

        # Identify crop growth stage
        grid_crop_df_meta = grid_crop_df_meta.assign(
            growth_stage_start_date=pd.Series(dtype='double'),
            growth_stage_id=pd.Series(dtype='int'),
            total_gdd=np.nan
        )
        grid_crop_df = grid_crop_df.map_partitions(
            process_partition_growth_stage,
            gdd_dates,
            meta=grid_crop_df_meta
        )

        # drop gdd columns
        grid_crop_df = grid_crop_df.drop(columns=gdd_columns)
        grid_crop_df_meta = grid_crop_df_meta.drop(columns=gdd_columns)

        # Process seasonal_precipitation
        grid_crop_df_meta = grid_crop_df_meta.assign(
            seasonal_precipitation=np.nan
        )
        grid_crop_df = grid_crop_df.map_partitions(
            process_partition_seasonal_precipitation,
            grid_data_file_path,
            self.data_input.historical_epoch,
            self.duck_db_num_threads,
            meta=grid_crop_df_meta
        )

        # Add temperature, humidity, and p_pet
        grid_crop_df_meta = grid_crop_df_meta.assign(
            temperature=np.nan,
            humidity=np.nan,
            p_pet=np.nan,
        )
        grid_crop_df = grid_crop_df.map_partitions(
            process_partition_other_params,
            grid_data_file_path,
            self.duck_db_num_threads,
            meta=grid_crop_df_meta
        )

        # Calculate growth_stage_precipitation
        grid_crop_df_meta = grid_crop_df_meta.assign(
            growth_stage_precipitation=np.nan
        )
        grid_crop_df = grid_crop_df.map_partitions(
            process_partition_growth_stage_precipitation,
            grid_data_file_path,
            self.data_input.historical_epoch,
            self.duck_db_num_threads,
            meta=grid_crop_df_meta
        )

        # Calculate message codes
        grid_crop_df_meta = grid_crop_df_meta.assign(
            message=None,
            message_2=None,
            message_3=None,
            message_4=None,
            message_5=None
        )
        grid_crop_df = grid_crop_df.map_partitions(
            process_partition_message_output,
            meta=grid_crop_df_meta
        )

        self.data_output.save(OutputType.GRID_CROP_DATA, grid_crop_df)

    def process_farm_registry_data(self):
        """Merge with farm registry data."""
        farm_df = self.load_farm_registry_data()
        farm_df_meta = self.data_query.farm_registry_meta(
            self.farm_registry_group_ids, self.request_date
        )

        # merge with grid crop data meta
        farm_df_meta = self._append_grid_crop_meta(farm_df_meta)

        # load mapping for CropGrowthStage
        growth_stage_mapping = {}
        for growth_stage in CropGrowthStage.objects.all():
            growth_stage_mapping[growth_stage.id] = growth_stage.name

        farm_df = farm_df.map_partitions(
            process_partition_farm_registry,
            self.data_output.grid_crop_data_path,
            growth_stage_mapping,
            self.duck_db_num_threads,
            meta=farm_df_meta
        )
        self.update_farm_registry_growth_stage()

        self.data_output.save(OutputType.FARM_CROP_DATA, farm_df)

    def update_farm_registry_growth_stage(self):
        """Update growth stage in FarmRegistry."""
        self.data_output._setup_s3fs()

        # Construct the Parquet file path based on the requested date
        parquet_path = (
            self.data_output._get_directory_path(
                self.data_output.DCAS_OUTPUT_DIR
            ) + "/iso_a3=*/year=*/month=*/day=*/*.parquet"
        )

        # Query Parquet files in chunks using grid_data_with_crop_meta
        for chunk in self.data_query.read_grid_data_crop_meta_parquet(
            parquet_path
        ):
            if chunk.empty:
                continue

            # Ensure required columns exist
            required_columns = {
                "grid_id",
                "growth_stage_id",
                "growth_stage_start_date"
            }
            missing_columns = required_columns - set(chunk.columns)
            if missing_columns:
                raise ValueError(
                    f"Missing columns in grid_crop_df: {missing_columns}"
                )

            # Convert `growth_stage_start_date` safely
            chunk["growth_stage_start_date"] = pd.to_datetime(
                chunk["growth_stage_start_date"], errors="coerce"
            ).dt.date

            # Create mapping of `grid_id` to `farm_id`
            farm_mapping = {
                row["grid_id"]: row["id"]
                for row in Farm.objects.values("id", "grid_id")
            }

            # Fetch existing FarmRegistry Records using registry_id
            registry_ids = list(chunk["registry_id"].dropna().unique())
            existing_farm_registry = {
                fr.id: fr for fr in FarmRegistry.objects.filter(
                    id__in=registry_ids
                )
            }

            updates = []
            for row in chunk.itertuples(index=False):
                farm_id = farm_mapping.get(row.grid_id)
                if farm_id:
                    # Ensure we're updating an existing record
                    farm_registry_instance = (
                        existing_farm_registry.get(farm_id)
                    )
                    if farm_registry_instance:
                        farm_registry_instance.crop_growth_stage_id = (
                            row.growth_stage_id
                        )
                        farm_registry_instance.growth_stage_start_date = (
                            row.growth_stage_start_date
                        )
                        updates.append(
                            farm_registry_instance
                        )

            # Bulk Update in DB
            if updates:
                with transaction.atomic():
                    FarmRegistry.objects.bulk_update(
                        updates, [
                            "crop_growth_stage_id",
                            "growth_stage_start_date"
                        ]
                    )

    def _append_grid_crop_meta(self, farm_df_meta: pd.DataFrame):
        # load from grid_crop data
        grid_crop_df_meta_chunks = (
            self.data_query.read_grid_data_crop_meta_parquet(
                self.data_output.grid_crop_data_dir_path
            )
        )
        # Convert iterator to a single DataFrame
        grid_crop_df_meta = pd.concat(
            list(
                grid_crop_df_meta_chunks
            ),
            ignore_index=True
        )

        # adding new columns:
        # - prev_growth_stage_id, prev_growth_stage_start_date,
        # - config_id, growth_stage_start_date, growth_stage_id,
        # - total_gdd, seasonal_precipitation, temperature, humidity,
        # - p_pet, growth_stage_precipitation
        # - message, message_2, message_3, message_4, message_5
        # - growth_stage
        meta = grid_crop_df_meta.drop(columns=[
            'crop_id', 'crop_stage_type_id', 'planting_date',
            'grid_id', 'planting_date_epoch', '__null_dask_index__',
            'grid_crop_key'
        ])
        # add growth_stage
        meta = meta.assign(growth_stage=None)
        return pd.concat([farm_df_meta, meta], axis=1)

    def extract_csv_output(self):
        """Extract csv output file."""
        file_path = self.data_output.convert_to_csv()

        return file_path

    def filter_message_output(self):
        """Filter messages before extracting CSV."""
        # Read Parquet file (processed farm crop data)
        df = dd.read_parquet(self.data_output.grid_crop_data_path)

        if "farm_id" not in df.columns:
            df["farm_id"] = df["grid_id"]

        df["farm_id"] = df["farm_id"].astype(int)
        df["crop_id"] = df["crop_id"].astype(int)

        meta = {
            "farm_id": np.int64,
            "crop_id": np.int64,
            "growth_stage_id": np.int64,
            "message": "object",
            "message_2": "object",
            "message_3": "object",
            "message_4": "object",
            "message_5": "object",
            "message_date": "datetime64[ns]",
        }
        data_parquet_path = self.data_output._get_directory_path(
            self.data_output.DCAS_OUTPUT_DIR
        ) + '/iso_a3=*/year=*/month=*/day=*/*.parquet'

        # Apply message filtering
        df = df.map_partitions(
            filter_messages_by_weeks,
            data_parquet_path,
            2,  # Weeks constraint (default: 2 weeks)
            meta=meta
        )

        parquet_path = self.data_output._get_directory_path(
            self.data_output.DCAS_OUTPUT_DIR
        ) + '/iso_a3=*/year=*/month=*/day=*/*.parquet'

        # Save the filtered Parquet file (overwrite previous Parquet)
        df.to_parquet(
            parquet_path,
            write_index=False,
            storage_options=self.data_output.s3_options
        )

    def run(self):
        """Run data pipeline."""
        self.setup()
        start_time = time.time()
        self.data_collection()
        self.process_grid_crop_data()
        self.process_farm_registry_data()
<<<<<<< HEAD
        csv_file = self.extract_csv_output()

        self.send_csv_to_sftp(csv_file)
=======

        self.extract_csv_output()
>>>>>>> 28e95604

        self.cleanup_gdd_matrix()

        print(f'Finished {time.time() - start_time} seconds.')

    def cleanup(self):
        """Cleanup resources."""
        self.cleanup_gdd_matrix()
        if self.conn_engine:
            self.conn_engine.dispose()

        self.data_output.cleanup()<|MERGE_RESOLUTION|>--- conflicted
+++ resolved
@@ -18,7 +18,6 @@
 from sqlalchemy import create_engine
 
 from gap.models import (
-<<<<<<< HEAD
     FarmRegistry,
     Grid,
     CropGrowthStage,
@@ -28,11 +27,6 @@
     DCASConfig,
     DCASConfigCountry,
 )
-=======
-    FarmRegistry, Grid, CropGrowthStage
-)
-from dcas.models import DCASConfig, DCASConfigCountry
->>>>>>> 28e95604
 from dcas.partitions import (
     process_partition_total_gdd,
     process_partition_growth_stage,
@@ -620,14 +614,8 @@
         self.data_collection()
         self.process_grid_crop_data()
         self.process_farm_registry_data()
-<<<<<<< HEAD
-        csv_file = self.extract_csv_output()
-
-        self.send_csv_to_sftp(csv_file)
-=======
 
         self.extract_csv_output()
->>>>>>> 28e95604
 
         self.cleanup_gdd_matrix()
 
