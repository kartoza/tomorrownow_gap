--- conflicted
+++ resolved
@@ -11,14 +11,11 @@
     DCASConfig,
     DCASConfigCountry,
     DCASRule,
-<<<<<<< HEAD
     DCASRequest,
     DCASOutput,
     DCASErrorLog
-=======
     GDDConfig,
     GDDMatrix
->>>>>>> 1934492d
 )
 
 
@@ -50,7 +47,6 @@
         'parameter'
     )
 
-<<<<<<< HEAD
 
 @admin.register(DCASRequest)
 class DCASRequestAdmin(admin.ModelAdmin):
@@ -76,7 +72,7 @@
     list_filter = ('request', 'farm_id')
     search_fields = ('error_message',)
     ordering = ('-logged_at',)
-=======
+
 # GDD Config and Matrix
 
 
@@ -93,5 +89,4 @@
     """Admin interface for GDDMatrix."""
 
     list_display = ('crop', 'crop_stage_type', 'gdd_threshold', 'config')
-    list_filter = ('crop', 'crop_stage_type', 'config')
->>>>>>> 1934492d
+    list_filter = ('crop', 'crop_stage_type', 'config')